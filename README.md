--- conflicted
+++ resolved
@@ -23,131 +23,7 @@
 ## More information
 Read the [wiki](https://github.com/ac-freeman/adder-codec-rs/wiki/) for background on ADΔER, how to use it, and what tools are included.
 
-<<<<<<< HEAD
-Under the ASINT model, a pixel $\langle x,y\rangle$ continuously integrates light, firing an ADΔER event $\langle x,y,D,\Delta t\rangle$ when it accumulates $2^D$ intensity units (e.g., photons), where $D$ is a _decimation threshold_ and $\Delta t$ is the time elapsed since the pixel last fired an event. we measure $t$ in clock “ticks,'' where the granularity of a clock tick length is user-adjustable. In a raw ADΔER stream, the events are time-ordered and spatially interleaved. An ADΔER event directly specifies an intensity, $I$, by $I \approx \frac{2^D}{\Delta t}$. The key insight of the ASINT model is _the dynamic, pixelwise control of_ $D$. Lowering $D$ for a pixel will increase its event rate, while raising $D$ will decrease its event rate. With this multi-faceted $D$ control, we can ensure that pixel sensitivities are well-tuned to scene dynamics.
-
-Practically speaking, it's most useful to think about ADΔER in reference to the source data type. In the current iteration of this package, I only provide tools for transcoding framed video to ADΔER, but in the future I will release tools for transcoding data from real-world event cameras (e.g., DVS and DAVIS).
-
-In the context of framed video, ADΔER allows us to have multi-frame intensity _averaging_ for stable (unchanging) regions of a scene. This can function both to denoise the video and enable higher dynamic range, all while preserving the temporal synchronicity of the source. See the info on [simultaneous transcoding](#Simultaneously-transcode-framed-video-_to_-ADΔER-events-and-_back_-to-framed-video) to quickly test this out!
-
-# Setup
-
-If you just want to use the hooks for encoding/decoding ADΔER streams (i.e., not a transcoder for producing the ADΔER events for a given source), then you can include the library by adding the following to your Cargo.toml file:
-
-`adder-codec-rs = {version = "0.1.15", features = ["raw-codec"]}`
-
-If you want to use the provided transcoder(s), then you have to install OpenCV 4.0+ according to the configuration guidelines for [opencv-rust](https://github.com/twistedfall/opencv-rust). Then, include the library in your project as normal:
-
-`adder-codec-rs = "0.1.15"`
-
-# Examples
-
-Clone this repository to run examples provided in `/examples` and `/src/bin`
-
-## Transcode framed video _to_ ADΔER events
-We can transcode an arbitrary framed video to the ADΔER format. Run the program `/examples/framed_video_to_adder.rs`. You will need to adjust the parameters for the FramedSourceBuilder to suit your needs, as described below.
-
-```
- let mut source =
-        // The file path to the video you want to transcode, and the bit depth of the video
-        FramedSourceBuilder::new("~/Downloads/excerpt.mp4".to_string(),
-                                 SourceCamera::FramedU8)    
-        
-        // Which frame of the input video to begin your transcode
-        .frame_start(1420)  
-	
-	// How many rows of event pixels per chunk. Chunks are distributed between the number of available threads.
-	.chunk_rows(64)
-        
-        // Input video is scaled by this amount before transcoding
-        .scale(0.5)         
-        
-        // The file path to store the ADΔER events
-        .output_events_filename("~/Downloads/events.adder".to_string())     
-        
-        // Use color, or convert input video to grayscale first?
-        .color(false)       
-        
-        // Positive and negative contrast thresholds. Larger values = more temporal loss. 0 = nearly no distortion.
-        .contrast_thresholds(10, 10)    
-        
-        // Show a live view of the input frames as they're being transcoded?
-        .show_display(true) 
-        
-        .time_parameters(5000,  // The reference interval: How many ticks does each input frame span?
-                         300000,    // Ticks per second. Must equal (reference interval) * (source frame rate)
-                         3000000)   // Δt_max: the maximum Δt value for any generated ADΔER event
-        .finish();
-```
-
-## Generate framed video _from_ ADΔER events
-
-We can also transform our ADΔER file back into a framed video, so we can easily view the effects of our transcode parameters. Run the program `/examples/events_to_instantaneous_frames.rs`. You will need to set the `input_path` to point to an ADΔER file, and the `output_path` to where you want the resulting framed video to be. This output file is in a raw pixel format for encoding with FFmpeg: either `gray` or `bgr24` (if in color), assuming that we have constructed a `FrameSequence<u8>`. Other formats can be encoded, e.g. with `FrameSequence<u16>`, `FrameSequence<f64>`, etc.
-
-To take our raw frame data and encode it in a standard format, we can use an FFmpeg command as follows:
-```
-ffmpeg -f rawvideo -pix_fmt gray -s:v 960x540 -r 60 -i ./events.adder -crf 0 -c:v libx264 -y ./events_to_framed.mp4
-```
-
-## Simultaneously transcode framed video _to_ ADΔER events and _back_ to framed video
-
-This is the most thorough example, complete with an argument parser so you don't have to edit the code. Run the program `/src/bin/adder_simulproc.rs`, like this:
-
-```
-cargo run --release --bin adder_simulproc -- 
-    --scale 1.0 
-    --input-filename "/path/to/video"
-    --output-raw-video-filename "/path/to/output_video"
-    --c-thresh-pos 10
-    --c-thresh-neg 10
-```
-
-The program will re-frame the ADΔER events as they are being generated, without having to write them out to a file. This lets you quickly experiment with different values for `c_thresh_pos`, `c_thresh_neg`, `ref_time`, `delta_t_max`, and `tps`, to see what effect they have on the output.
-
-## Direct usage
-
-
-Encode a raw stream:
-```
-let mut stream: RawStream = Codec::new();
-match stream.open_writer("/path/to/file") {
-    Ok(_) => {}
-    Err(e) => {panic!("{}", e)}
-};
-stream.encode_header(500, 200, 50000, 5000, 50000, 1);
-
-let event: Event = Event {
-        coord: Coord {
-            x: 10,
-            y: 30,
-            c: None
-        },
-        d: 5,
-        delta_t: 1000
-    };
-let events = vec![event, event, event]; // Encode three identical events, for brevity's sake
-stream.encode_events(&events);
-stream.close_writer();
-```
-
-Read a raw stream:
-
-```
-let mut stream: RawStream = Codec::new();
-stream.open_reader(args.input_filename.as_str())?;
-stream.decode_header();
-match self.stream.decode_event() {
-    Ok(event) => {
-        // Do something with the event
-    }
-    Err(_) => panic!("Couldn't read event :("),
-};
-stream.close_reader();
-```
-# Cite this work
-=======
 ## Cite this work
->>>>>>> 152f7976
 
 If you write a paper which references this software, we ask that you reference the following papers on which it is based. Citations are given in the BibTeX format.
 
