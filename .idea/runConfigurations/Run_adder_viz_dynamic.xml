--- conflicted
+++ resolved
@@ -1,10 +1,6 @@
 <component name="ProjectRunConfigurationManager">
   <configuration default="false" name="Run adder-viz dynamic" type="CargoCommandRunConfiguration" factoryName="Cargo Command">
-<<<<<<< HEAD
     <option name="command" value="run -p adder-viz --features &quot;compression&quot;" />
-=======
-    <option name="command" value="run -p adder-viz --features &quot;compression open-cv&quot;" />
->>>>>>> 1835d49d
     <option name="workingDirectory" value="file://$PROJECT_DIR$" />
     <option name="emulateTerminal" value="false" />
     <option name="channel" value="DEFAULT" />
