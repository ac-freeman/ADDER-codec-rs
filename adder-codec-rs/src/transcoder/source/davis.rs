use crate::transcoder::source::video::FramedViewMode::SAE;
use crate::transcoder::source::video::SourceError::BufferEmpty;
use crate::transcoder::source::video::{
    integrate_for_px, Source, SourceError, Video, VideoBuilder,
};
use adder_codec_core::Mode::{Continuous, FramePerfect};
use adder_codec_core::{DeltaT, PixelMultiMode};
use davis_edi_rs::aedat::events_generated::Event as DvsEvent;
use davis_edi_rs::util::reconstructor::{IterVal, ReconstructionError, Reconstructor};
use rayon::iter::IndexedParallelIterator;
use rayon::iter::ParallelIterator;

use opencv::core::{Mat, CV_8U};
// use opencv::prelude::*;

use bumpalo::Bump;
use ndarray::{Array3, Axis};

use rayon::iter::IntoParallelIterator;
use rayon::{current_num_threads, ThreadPool};
use std::cmp::max;
use std::error::Error;
use std::io::Write;
use std::mem::swap;
use std::thread;

use adder_codec_core::codec::{CodecError, EncoderOptions, EncoderType};
use adder_codec_core::{Event, PlaneSize, SourceCamera, SourceType, TimeMode};

use crate::framer::scale_intensity::{FrameValue, SaeTime};
use crate::transcoder::event_pixel_tree::Intensity32;
use crate::utils::cv::clamp_u8;
use crate::utils::viz::ShowFeatureMode;
use tokio::runtime::Runtime;
use video_rs_adder_dep::Frame;

/// The EDI reconstruction mode, determining how intensities are integrated for the ADΔER model
#[derive(PartialEq, Eq, Clone, Copy)]
pub enum TranscoderMode {
    /// Perform a framed EDI reconstruction at a given (constant) frame rate. Each frame is
    /// integrated in the ADΔER model with a [Framed](crate::transcoder::source::framed::Framed) source.
    Framed,

    /// Use EDI to reconstruct only one intensity frame for each input APS frame. That is, each
    /// APS frame is deblurred, by using the DVS events that occur during that exposure.
    /// The DVS events between deblurred APS frames are integrated directly and asynchronously
    /// into the ADΔER model.
    RawDavis,

    /// Use EDI merely as a driver for providing the DVS events. The DVS events between are
    /// integrated directly and asynchronously into the ADΔER model. Any APS frames are ignored.
    RawDvs,
}

struct Integration<W> {
    dvs_c: f64,
    dvs_events_before: Option<Vec<DvsEvent>>,
    dvs_events_last_after: Option<Vec<DvsEvent>>,
    dvs_events_after: Option<Vec<DvsEvent>>,

    pub temp_first_frame_start_timestamp: i64,

    /// The timestamp for the start of the APS frame exposure
    pub start_of_frame_timestamp: Option<i64>,

    /// The timestamp for the end of the APS frame exposure
    pub end_of_frame_timestamp: Option<i64>,

    pub end_of_last_frame_timestamp: Option<i64>,

    /// The timestamp of the last DVS event integrated for each pixel
    pub dvs_last_timestamps: Array3<i64>,

    /// The log-space last intensity value for each pixel
    pub dvs_last_ln_val: Array3<f64>,

    phantom: std::marker::PhantomData<W>,
}

/// Attributes of a framed video -> ADΔER transcode
pub struct Davis<W: Write> {
    reconstructor: Option<Reconstructor>,
    pub(crate) input_frame_scaled: Mat,
    pub(crate) video: Video<W>,
    image_8u: Mat,
    thread_pool_edi: Option<ThreadPool>,

    integration: Integration<W>,

    /// The tokio runtime
    pub rt: Runtime,

    /// The latency between a DAVIS/DVS packet being sent by the camera and read by the reconstructor
    latency: u128,

    cached_mat_opt: Option<Option<IterVal>>,

    optimize_adder_controller: bool,

    /// The EDI reconstruction mode, determining how intensities are integrated for the ADΔER model
    pub mode: TranscoderMode,

    time_change: f64,
    num_dvs_events: usize,
    ref_time_divisor: f64,
}

unsafe impl<W: Write> Sync for Davis<W> {}

impl<W: Write + 'static> Davis<W> {
    /// Create a new `Davis` transcoder
    pub fn new(
        reconstructor: Reconstructor,
        rt: Runtime,
        mode: TranscoderMode,
    ) -> Result<Self, Box<dyn Error>> {
        let plane = PlaneSize::new(reconstructor.width, reconstructor.height, 1)?;

        let video = Video::new(
            plane,
            match mode {
                TranscoderMode::Framed => FramePerfect,
                TranscoderMode::RawDavis => Continuous,
                TranscoderMode::RawDvs => Continuous,
            },
            None,
        )?
        .chunk_rows(plane.h_usize() / 4);
        let thread_pool_edi = rayon::ThreadPoolBuilder::new()
            .num_threads(max(current_num_threads() - 4, 1))
            .build()?;

        let plane = &video.state.plane;

        let timestamps = vec![0_i64; video.state.plane.volume()];

        let dvs_last_timestamps: Array3<i64> = Array3::from_shape_vec(
            (plane.h().into(), plane.w().into(), plane.c().into()),
            timestamps,
        )?;

        let timestamps = vec![0.0_f64; video.state.plane.volume()];

        let dvs_last_ln_val: Array3<f64> = Array3::from_shape_vec(
            (plane.h() as usize, plane.w() as usize, plane.c() as usize),
            timestamps,
        )?;

        let davis_source = Davis {
            reconstructor: Some(reconstructor),
            input_frame_scaled: Mat::default(),
            video,
            image_8u: Mat::default(),
            thread_pool_edi: Some(thread_pool_edi),

            integration: Integration {
                dvs_c: 0.15,
                dvs_events_before: None,
                dvs_events_after: None,
                dvs_events_last_after: None,
                temp_first_frame_start_timestamp: 0,
                start_of_frame_timestamp: None,
                end_of_frame_timestamp: None,
                end_of_last_frame_timestamp: None,
                dvs_last_timestamps,
                dvs_last_ln_val,
                phantom: std::marker::PhantomData,
            },
            rt,
            latency: 0,
            cached_mat_opt: None,

            optimize_adder_controller: false,
            mode: TranscoderMode::Framed,
            time_change: 0.0,
            num_dvs_events: 0,
            ref_time_divisor: 1.0,
        };

        Ok(davis_source)
    }

    /// Set whether to optimize the EDI controller (default: `false`) during EDI reconstruction.
    ///
    /// If true, then the program will regularly re-calculate the optimal DVS contrast threshold.
    pub fn optimize_adder_controller(mut self, optimize: bool) -> Self {
        self.optimize_adder_controller = optimize;
        self
    }

    /// Set the [`TranscoderMode`] (default: [`TranscoderMode::Framed`])
    pub fn mode(mut self, mode: TranscoderMode) -> Self {
        self.mode = mode;
        self
    }

    // #[allow(clippy::cast_precision_loss)]
    // fn control_latency(&mut self, opt_timestamp: Option<Instant>) {
    //     if self.optimize_adder_controller {
    //         match opt_timestamp {
    //             None => {}
    //             Some(timestamp) => {
    //                 let latency = timestamp.elapsed().as_millis();
    //                 if latency as f64 >= self.reconstructor.target_latency * 3.0 {
    //                     self.video.state.c_thresh_pos =
    //                         self.video.state.c_thresh_pos.saturating_add(1);
    //                     self.video.state.c_thresh_neg =
    //                         self.video.state.c_thresh_neg.saturating_add(1);
    //                 } else {
    //                     self.video.state.c_thresh_pos =
    //                         self.video.state.c_thresh_pos.saturating_sub(1);
    //                     self.video.state.c_thresh_neg =
    //                         self.video.state.c_thresh_neg.saturating_sub(1);
    //                 }
    //                 eprintln!(
    //                     "    adder latency = {}, adder c = {}",
    //                     latency, self.video.state.c_thresh_pos
    //                 );
    //             }
    //         }
    //     }
    // }

    /// Get an immutable reference to the [`Reconstructor`]
    pub fn get_reconstructor(&self) -> &Option<Reconstructor> {
        &self.reconstructor
    }

    /// Get a mutable reference to the [`Reconstructor`]
    pub fn get_reconstructor_mut(&mut self) -> &mut Option<Reconstructor> {
        &mut self.reconstructor
    }

    /// Get the latency of the EDI controller, in milliseconds
    pub fn get_latency(&self) -> u128 {
        self.latency
    }
}

impl<W: Write + 'static> Integration<W> {
    /// Integrate a sequence of [DVS events](DvsEvent) into the ADΔER video model
    #[allow(clippy::cast_sign_loss)]
    pub fn integrate_dvs_events<
        F: Fn(i64, i64) -> bool + Send + 'static + std::marker::Sync,
        G: Fn(i64, i64) -> bool + Send + 'static + std::marker::Sync,
    >(
        &mut self,
        video: &mut Video<W>,
        dvs_events: &Vec<DvsEvent>,
        frame_timestamp: i64,
        event_check_1: F,
        frame_timestamp_2: Option<i64>,
        event_check_2: G,
    ) -> Result<(), CodecError> {
        // TODO: not fixed 4 chunks?
        let mut dvs_chunks: [Vec<DvsEvent>; 4] = [
            Vec::with_capacity(100_000),
            Vec::with_capacity(100_000),
            Vec::with_capacity(100_000),
            Vec::with_capacity(100_000),
        ];

        let mut chunk_idx;
        for dvs_event in dvs_events {
            chunk_idx = dvs_event.y() as usize / (video.state.plane.h_usize() / 4);
            dvs_chunks[chunk_idx].push(*dvs_event);
        }

        let chunk_rows = video.state.chunk_rows;
        // let px_per_chunk: usize =
        //     self.video.chunk_rows * self.video.width as usize * self.video.channels as usize;
        let big_buffer: Vec<Vec<Event>> = video
            .event_pixel_trees
            .axis_chunks_iter_mut(Axis(0), chunk_rows)
            .into_par_iter()
            .zip(
                self.dvs_last_ln_val
                    .axis_chunks_iter_mut(Axis(0), chunk_rows)
                    .into_par_iter()
                    .zip(
                        self.dvs_last_timestamps
                            .axis_chunks_iter_mut(Axis(0), chunk_rows)
                            .into_par_iter(),
                    ),
            )
            .enumerate()
            .map(
                |(
                    chunk_idx,
                    (mut px_chunk, (mut dvs_last_ln_val_chunk, mut dvs_last_timestamps_chunk)),
                )| {
                    let mut buffer: Vec<Event> = Vec::with_capacity(100_000);

                    for event in &dvs_chunks[chunk_idx] {
                        // Ignore events occuring during the deblurred frame's
                        // effective exposure time
                        if event_check_1(event.t(), frame_timestamp)
                            && if let Some(frame_timestamp_2) = frame_timestamp_2 {
                                event_check_2(event.t(), frame_timestamp_2)
                            } else {
                                true
                            }
                        {
                            let px = &mut px_chunk
                                [[(event.y() as usize) % chunk_rows, event.x() as usize, 0]];
                            let base_val = px.base_val;
                            let last_val_ln = &mut dvs_last_ln_val_chunk
                                [[(event.y() as usize) % chunk_rows, event.x() as usize, 0]];
                            let last_val = (last_val_ln.exp() - 1.0) * 255.0;

                            // in microseconds (1 million per second)
                            let delta_t_micro = event.t()
                                - dvs_last_timestamps_chunk
                                    [[event.y() as usize % chunk_rows, event.x() as usize, 0]];
                            if delta_t_micro == event.t() {
                                continue;
                            }
                            let ticks_per_micro = video.state.tps as f32 / 1e6;
                            let delta_t_ticks = delta_t_micro as f32 * ticks_per_micro;
                            if delta_t_ticks < 0.0 {
                                // Should get here only if the event has already been processed?
                                continue; // TODO: do better
                            }

                            // First, integrate the previous value enough to fill the time since then
                            let first_integration = ((last_val as Intensity32)
                                / video.state.params.ref_time as f32
                                * delta_t_ticks)
                                .max(0.0);

                            if px.need_to_pop_top {
                                buffer.push(px.pop_top_event(
                                    first_integration,
                                    Continuous,
                                    video.state.params.ref_time,
                                ));
                            }

                            let running_t_before = px.running_t;
                            px.integrate(
                                first_integration,
                                delta_t_ticks,
                                Continuous,
                                video.state.params.delta_t_max,
                                video.state.params.ref_time,
                                video.encoder.options.crf.get_parameters().c_thresh_max,
                                video
                                    .encoder
                                    .options
                                    .crf
                                    .get_parameters()
                                    .c_increase_velocity,
                                video.state.params.pixel_multi_mode,
                            );
                            let running_t_after = px.running_t;
                            debug_assert_eq!(running_t_after, running_t_before + delta_t_ticks);

                            if px.need_to_pop_top {
                                buffer.push(px.pop_top_event(
                                    first_integration,
                                    Continuous,
                                    video.state.params.ref_time,
                                ));
                            }
                            let running_t_after = px.running_t;
                            debug_assert_eq!(running_t_after, running_t_before + delta_t_ticks);

                            ///////////////////////////////////////////////////////
                            // Then, integrate a tiny amount of the next intensity
                            // let mut frame_val = (base_val as f64);
                            // let mut lat_frame_val = (frame_val / 255.0).ln();

                            *last_val_ln *= if event.on() { self.dvs_c } else { -self.dvs_c }.exp();
                            let mut frame_val = (last_val_ln.exp() - 1.0) * 255.0;
                            clamp_u8(&mut frame_val, last_val_ln);

                            let frame_val_u8 = frame_val as u8; // TODO: don't let this be lossy here

                            if frame_val_u8 < base_val.saturating_sub(px.c_thresh)
                                || frame_val_u8 > base_val.saturating_add(px.c_thresh)
                            {
                                px.pop_best_events(
                                    &mut buffer,
                                    Continuous,
                                    video.state.params.pixel_multi_mode,
                                    video.state.params.ref_time,
                                    frame_val as Intensity32,
                                );
                                px.base_val = frame_val_u8;

                                // If continuous mode and the D value needs to be different now
                                match px.set_d_for_continuous(
                                    frame_val as Intensity32,
                                    video.state.params.ref_time,
                                ) {
                                    None => {}
                                    Some(event) => buffer.push(event),
                                };
                            }
                            let tmpp = dvs_last_timestamps_chunk
                                [[event.y() as usize % chunk_rows, event.x() as usize, 0]];

                            dvs_last_timestamps_chunk
                                [[event.y() as usize % chunk_rows, event.x() as usize, 0]] =
                                event.t();

                            debug_assert!(
                                dvs_last_timestamps_chunk
                                    [[event.y() as usize % chunk_rows, event.x() as usize, 0]]
                                    >= tmpp
                            );
                        }
                    }

                    buffer
                },
            )
            .collect();

        let db: &mut [u8] = match video.display_frame_features.as_slice_mut() {
            Some(db) => db,
            None => return Err(CodecError::MalformedEncoder), // TODO: Wrong type of error
        };

        // TODO: split off into separate function
        // TODO: When there's full support for various bit-depth sources, modify this accordingly
        let practical_d_max = fast_math::log2_raw(
            255.0 * (video.state.params.delta_t_max / video.state.params.ref_time) as f32,
        );
        db.iter_mut()
            .zip(video.state.running_intensities.iter_mut())
            .enumerate()
            .for_each(|(idx, (val, running))| {
                let y = idx / video.state.plane.area_wc();
                let x = (idx % video.state.plane.area_wc()) / video.state.plane.c_usize();
                let c = idx % video.state.plane.c_usize();
                *val = match video.event_pixel_trees[[y, x, c]].arena[0].best_event {
                    Some(event) => u8::get_frame_value(
                        &event.into(),
                        SourceType::U8,
                        video.state.params.ref_time as f64,
                        practical_d_max,
                        video.state.params.delta_t_max,
                        video.instantaneous_view_mode,
                        if video.instantaneous_view_mode == SAE {
                            Some(SaeTime {
                                running_t: video.event_pixel_trees[[y, x, c]].running_t as DeltaT,
                                last_fired_t: video.event_pixel_trees[[y, x, c]].last_fired_t
                                    as DeltaT,
                            })
                        } else {
                            None
                        },
                    ),
                    None => *val,
                };
                *running = *val;
            });

        for events in &big_buffer {
            for e1 in events.iter() {
                video.encoder.ingest_event(*e1)?;
            }
        }

        if let Err(e) = video.handle_features(&big_buffer) {
            return Err(CodecError::VisionError(e.to_string()));
        }

        Ok(())
    }

    #[allow(clippy::cast_possible_truncation)]
    fn integrate_frame_gaps(&mut self, video: &mut Video<W>) -> Result<(), SourceError> {
        let px_per_chunk: usize = video.state.chunk_rows * video.state.plane.area_wc();

        let start_of_frame_timestamp = match self.start_of_frame_timestamp {
            Some(t) => t,
            None => return Err(SourceError::UninitializedData),
        };

        // Important: if framing the events simultaneously, then the chunk division must be
        // exactly the same as it is for the framer
        let big_buffer: Vec<Vec<Event>> = video
            .event_pixel_trees
            .axis_chunks_iter_mut(Axis(0), video.state.chunk_rows)
            .into_par_iter()
            .zip(
                self.dvs_last_ln_val
                    .axis_chunks_iter_mut(Axis(0), video.state.chunk_rows)
                    .into_par_iter(),
            )
            .enumerate()
            .map(|(chunk_idx, (mut chunk_px, mut chunk_ln_val))| {
                let mut buffer: Vec<Event> = Vec::with_capacity(px_per_chunk);
                let bump = Bump::new();
                let base_val = bump.alloc(0);
                let px_idx = bump.alloc(0);
                let frame_val = bump.alloc(0);

                for (chunk_px_idx, (px, last_val_ln)) in
                    chunk_px.iter_mut().zip(chunk_ln_val.iter_mut()).enumerate()
                {
                    *px_idx = chunk_px_idx + px_per_chunk * chunk_idx;

                    let mut last_val = (last_val_ln.exp() - 1.0) * 255.0;

                    clamp_u8(&mut last_val, last_val_ln);
                    *base_val = px.base_val;
                    *frame_val = last_val as u8;

                    let ticks_per_micro = video.state.tps as f32 / 1e6;

                    let delta_t_micro = start_of_frame_timestamp
                        - self.dvs_last_timestamps[[px.coord.y as usize, px.coord.x as usize, 0]];

                    if delta_t_micro == start_of_frame_timestamp {
                        continue;
                    }

                    let delta_t_ticks = delta_t_micro as f32 * ticks_per_micro;
                    if delta_t_ticks <= 0.0 {
                        continue;
                    }
                    assert!(delta_t_ticks > 0.0);
                    // assert_eq!(
                    //     self.end_of_frame_timestamp.unwrap()
                    //         - self.start_of_frame_timestamp.unwrap(),
                    //     (self.video.ref_time as f32 / ticks_per_micro as f32) as i64
                    // );

                    let integration = ((last_val / f64::from(video.state.params.ref_time))
                        * f64::from(delta_t_ticks))
                    .max(0.0);
                    assert!(integration >= 0.0);

                    integrate_for_px(
                        px,
                        base_val,
                        *frame_val,
                        integration as f32,
                        delta_t_ticks,
                        &mut buffer,
                        &video.state.params,
                        video.encoder.options.crf.get_parameters(),
                    );
                }
                buffer
            })
            .collect();

        let db = match video.display_frame_features.as_slice_mut() {
            Some(db) => db,
            None => {
                return Err(SourceError::VisionError(
                    "No instantaneous frame".to_string(),
                ))
            }
        };

        // TODO: split off into separate function
        // TODO: When there's full support for various bit-depth sources, modify this accordingly
        let practical_d_max = fast_math::log2_raw(
            255.0 * (video.state.params.delta_t_max / video.state.params.ref_time) as f32,
        );
        db.iter_mut()
            .zip(video.state.running_intensities.iter_mut())
            .enumerate()
            .for_each(|(idx, (val, running))| {
                let y = idx / video.state.plane.area_wc();
                let x = (idx % video.state.plane.area_wc()) / video.state.plane.c_usize();
                let c = idx % video.state.plane.c_usize();
                *val = match video.event_pixel_trees[[y, x, c]].arena[0].best_event {
                    Some(event) => u8::get_frame_value(
                        &event.into(),
                        SourceType::U8,
                        video.state.params.ref_time as f64,
                        practical_d_max,
                        video.state.params.delta_t_max,
                        video.instantaneous_view_mode,
                        if video.instantaneous_view_mode == SAE {
                            Some(SaeTime {
                                running_t: video.event_pixel_trees[[y, x, c]].running_t as DeltaT,
                                last_fired_t: video.event_pixel_trees[[y, x, c]].last_fired_t
                                    as DeltaT,
                            })
                        } else {
                            None
                        },
                    ),
                    None => *val,
                };
                *running = *val;
            });

        for events in &big_buffer {
            for e1 in events.iter() {
                video.encoder.ingest_event(*e1)?;
            }
        }

        video.handle_features(&big_buffer)?;

        Ok(())
    }
}

impl<W: Write + 'static + std::marker::Send> Source<W> for Davis<W> {
<<<<<<< HEAD
    fn consume(&mut self, thread_pool: &Runtime) -> Result<Vec<Vec<Event>>, SourceError> {
=======
    fn consume(&mut self, thread_pool: &ThreadPool) -> Result<Vec<Vec<Event>>, SourceError> {
>>>>>>> 38f5da55
        // Attempting new method for integration without requiring a buffer. Could be implemented
        // for framed source just as easily
        // Keep running integration starting at D=log_2(current_frame) + 1
        // --If exceeds 2^D, then store in the pixel object what that event would be.
        // --Then keep track of two branches:
        // ----1: continuing the integration for D + 1
        // ----2: assume that event fired, and integrate for a new event
        // ---------But this could branch too... some sort of binary tree of pixel objects?
        // ---------if (1) fills up for the higher D, then delete (2) and
        //          create a new branch for (2)

        let with_events = match self.mode {
            TranscoderMode::Framed => false,
            TranscoderMode::RawDavis | TranscoderMode::RawDvs => true,
        };

        let mut reconstructor_holder = None;
        swap(&mut self.reconstructor, &mut reconstructor_holder);
        let mut thread_pool_holder = None;
        swap(&mut self.thread_pool_edi, &mut thread_pool_holder);
        let mat_opt_handle = thread::spawn(move || {
            get_next_image(
                reconstructor_holder.unwrap(),
                thread_pool_holder.unwrap(),
                with_events,
            )
        });

        let mut ret = Ok(vec![]);

        if self.cached_mat_opt.is_some() {
            let mut cached_mat_opt = None;
            std::mem::swap(&mut cached_mat_opt, &mut self.cached_mat_opt);

            match cached_mat_opt.unwrap() {
                None => {
                    // We've reached the end of the input. Forcibly pop the last event from each pixel.
                    println!("Popping remaining events");
                    let px_per_chunk: usize =
                        self.video.state.chunk_rows * self.video.state.plane.area_wc();
                    let big_buffer: Vec<Vec<Event>> = self
                        .video
                        .event_pixel_trees
                        .axis_chunks_iter_mut(Axis(0), self.video.state.chunk_rows)
                        .into_par_iter()
                        .enumerate()
                        .map(|(_chunk_idx, mut chunk)| {
                            let mut buffer: Vec<Event> = Vec::with_capacity(px_per_chunk);
                            for (_, px) in chunk.iter_mut().enumerate() {
                                px.pop_best_events(
                                    &mut buffer,
                                    self.video.state.params.pixel_tree_mode,
                                    self.video.state.params.pixel_multi_mode,
                                    self.video.state.params.ref_time,
                                    0.0,
                                );
                            }
                            buffer
                        })
                        .collect();

                    self.video.encoder.ingest_events_events(&big_buffer)?;

                    return Err(SourceError::NoData);
                }
                Some((
                    mat,
                    _opt_timestamp,
                    Some((c, events_before, events_after, img_start_ts, img_end_ts)),
                    opt_latency,
                )) => {
                    // We get here if we're in raw mode (getting raw events from EDI, and also
                    // potentially deblurred frames)
                    // self.control_latency(opt_timestamp);

                    self.input_frame_scaled = mat;

                    self.time_change = (img_start_ts
                        - self.integration.start_of_frame_timestamp.unwrap_or(0))
                        as f64;
                    self.num_dvs_events = events_before.len() + events_after.len();

                    self.integration.start_of_frame_timestamp = Some(img_start_ts);
                    self.integration.end_of_frame_timestamp = Some(img_end_ts);
                    if self.mode == TranscoderMode::RawDvs {
                        // assert!(events_before.is_empty());
                        self.integration.end_of_frame_timestamp = Some(img_start_ts + 1);
                    }
                    self.integration.dvs_c = c;
                    self.integration.dvs_events_before = Some(events_before);
                    self.integration.dvs_events_after = Some(events_after);

                    self.ref_time_divisor = (img_end_ts - img_start_ts) as f64
                        / self.video.state.params.ref_time as f64;
                    if let Some(latency) = opt_latency {
                        self.latency = latency;
                    }
                }
                Some((mat, _, None, opt_latency)) => {
                    // We get here if we're in framed mode (just getting deblurred frames from EDI,
                    // including intermediate frames)
                    // self.control_latency(opt_timestamp);
                    self.input_frame_scaled = mat;
                    if let Some(latency) = opt_latency {
                        self.latency = latency;
                    }
                } // Err(e) => return Err(SourceError::EdiError(e)),
            }

            let start_of_frame_timestamp = self.integration.start_of_frame_timestamp.unwrap_or(0);
            let end_of_frame_timestamp = self
                .integration
                .end_of_frame_timestamp
                .unwrap_or(self.video.state.params.ref_time.into());
            if self.integration.temp_first_frame_start_timestamp == 0 {
                self.integration.temp_first_frame_start_timestamp =
                    self.integration.start_of_frame_timestamp.unwrap_or(0);
            }
            if with_events {
                if self.video.state.in_interval_count == 0 {
                    /* If at the very beginning of the video, then we need to initialize the
                    last timestamps */
                    self.integration.dvs_last_timestamps.par_map_inplace(|ts| {
                        *ts = start_of_frame_timestamp;
                    });
                } else {
                    let dvs_events_before = match &self.integration.dvs_events_before {
                        Some(events) => events.clone(),
                        None => return Err(SourceError::UninitializedData),
                    };

                    if let (Some(events), Some(end_of_last_timestamp)) = (
                        self.integration.dvs_events_last_after.clone(),
                        self.integration.end_of_last_frame_timestamp,
                    ) {
                        self.integration.integrate_dvs_events(
                            &mut self.video,
                            &events,
                            start_of_frame_timestamp,
                            check_dvs_before,
                            if self.mode == TranscoderMode::RawDvs {
                                None
                            } else {
                                Some(end_of_last_timestamp)
                            },
                            check_dvs_after,
                        )?;
                    }

                    self.integration.integrate_dvs_events(
                        &mut self.video,
                        &dvs_events_before,
                        start_of_frame_timestamp,
                        check_dvs_before,
                        None,
                        check_dvs_before,
                    )?;

                    for px in &self.video.event_pixel_trees {
                        let a = px.running_t as i64;
                        let b = start_of_frame_timestamp
                            - self.integration.temp_first_frame_start_timestamp;
                        // debug_assert!(a <= b);
                        // debug_assert!(a <= start_of_frame_timestamp);
                    }

                    self.integration.integrate_frame_gaps(&mut self.video)?;
                    for px in &self.video.event_pixel_trees {
                        let a = px.running_t as i64;
                        let b = start_of_frame_timestamp
                            - self.integration.temp_first_frame_start_timestamp;
                        // debug_assert!(a <= b);
                        // debug_assert!(a > b - 1000);
                    }
                }
            }

            if self.input_frame_scaled.empty() {
                return Err(BufferEmpty);
            }

            match self
                .input_frame_scaled
                .convert_to(&mut self.image_8u, CV_8U, 255.0, 0.0)
            {
                Ok(_) => {}
                Err(e) => {
                    return Err(SourceError::OpencvError(e));
                }
            }

            // While `input_frame_scaled` may not be continuous (which would cause problems with
            // iterating over the pixels), cloning it ensures that it is made continuous.
            // https://stackoverflow.com/questions/33665241/is-opencv-matrix-data-guaranteed-to-be-continuous
            let mut tmp = self.image_8u.clone();
            let mat_integration_time = match self.mode {
                TranscoderMode::Framed => self.video.state.params.ref_time as f32,
                TranscoderMode::RawDavis => {
                    (end_of_frame_timestamp - start_of_frame_timestamp) as f32
                }
                TranscoderMode::RawDvs => {
                    // TODO: Note how c is fixed here, since we don't have a mechanism for determining
                    // its value
                    self.integration.dvs_c = 0.15;
                    match tmp.data_bytes_mut() {
                        Ok(bytes) => {
                            for byte in bytes {
                                *byte = 0;
                            }
                        }
                        Err(e) => {
                            return Err(SourceError::OpencvError(e));
                        }
                    }
                    0.0
                }
            };

            let frame = unsafe {
                video_rs_adder_dep::Frame::from_shape_vec_unchecked(
                    (
                        self.video.state.plane.h_usize(),
                        self.video.state.plane.w_usize(),
                        self.video.state.plane.c_usize(),
                    ),
                    tmp.data_bytes_mut().unwrap().to_vec(),
                )
            };

            ret = thread_pool.install(|| self.video.integrate_matrix(frame, mat_integration_time));

            #[allow(clippy::cast_possible_wrap, clippy::cast_possible_truncation)]
            for (idx, val) in self.integration.dvs_last_ln_val.iter_mut().enumerate() {
                let px = match
                // SAFETY:
                // `dvs_last_ln_val` is the same size as `input_frame_scaled`
                unsafe {
                    self.input_frame_scaled.at_unchecked::<f64>(idx as i32)
                } {
                    Ok(px) => px,
                    Err(e) => {
                        return Err(SourceError::OpencvError(e));
                    }
                };
                match self.mode {
                    TranscoderMode::RawDavis | TranscoderMode::Framed => {
                        *val = px.ln_1p();
                    }
                    TranscoderMode::RawDvs => {
                        *val = 0.5_f64.ln_1p();
                    }
                }
            }

            if with_events {
                // let dvs_events_after = match &self.integration.dvs_events_after {
                //     Some(events) => events.clone(),
                //     None => return Err(SourceError::UninitializedData),
                // };
                self.integration.dvs_events_last_after = self.integration.dvs_events_after.clone();
                self.integration.end_of_last_frame_timestamp =
                    self.integration.end_of_frame_timestamp;

                self.integration.dvs_last_timestamps.par_map_inplace(|ts| {
                    debug_assert!(*ts < end_of_frame_timestamp);
                    *ts = end_of_frame_timestamp;
                });

                // for px in &self.video.event_pixel_trees {
                //     let a = px.running_t as i64;
                //     let b = self.integration.dvs_last_timestamps
                //         [[px.coord.y as usize, px.coord.x as usize, 0]]
                //         - self.integration.temp_first_frame_start_timestamp;
                //     assert_eq!(a, b);
                // }
            }
        }

        // self.cached_mat_opt = Some(
        match mat_opt_handle.join().unwrap() {
            Ok(mat_opt) => {
                self.reconstructor = Some(mat_opt.0);
                self.thread_pool_edi = Some(mat_opt.1);
                self.cached_mat_opt = Some(mat_opt.2);
            }
            Err(e) => {
                return Err(SourceError::EdiError(e));
            }
        }

        ret
    }

    fn crf(&mut self, crf: u8) {
        self.video.update_crf(crf);
    }

    fn get_video_mut(&mut self) -> &mut Video<W> {
        &mut self.video
    }

    fn get_video_ref(&self) -> &Video<W> {
        &self.video
    }

    fn get_video(self) -> Video<W> {
        self.video
    }

    fn get_input(&self) -> Option<&Frame> {
        None
    }

    fn get_running_input_bitrate(&self) -> f64 {
        match self.mode {
            TranscoderMode::Framed => {
                let fps = self.video.state.tps as f64
                    / (self.ref_time_divisor * self.video.state.params.ref_time as f64);
                self.video.state.plane.volume() as f64 * 8.0 * fps
            }
            TranscoderMode::RawDavis => {
                // dvs events per second
                let time_mult = 1E6 / self.time_change;
                let events_per_sec = self.num_dvs_events as f64 * time_mult;
                let event_bits_per_sec = events_per_sec * 9.0 * 8.0; // Best-case 9 bytes per raw DVS event

                let frame_bits_per_sec = time_mult * self.video.state.plane.volume() as f64 * 8.0;
                event_bits_per_sec + frame_bits_per_sec
            }
            TranscoderMode::RawDvs => {
                let time_mult = 1E6 / self.time_change;
                let events_per_sec = self.num_dvs_events as f64 * time_mult;
                // Best-case 9 bytes per raw DVS event
                events_per_sec * 9.0 * 8.0
            }
        }
    }
}

impl<W: Write + 'static> VideoBuilder<W> for Davis<W> {
    fn crf(mut self, crf: u8) -> Self {
        self.video.update_crf(crf);
        self
    }

    fn quality_manual(
        mut self,
        c_thresh_baseline: u8,
        c_thresh_max: u8,
        delta_t_max_multiplier: u32,
        c_increase_velocity: u8,
        feature_c_radius_denom: f32,
    ) -> Self {
        self.video.update_quality_manual(
            c_thresh_baseline,
            c_thresh_max,
            delta_t_max_multiplier,
            c_increase_velocity,
            feature_c_radius_denom,
        );
        self
    }

    fn chunk_rows(mut self, chunk_rows: usize) -> Self {
        self.video = self.video.chunk_rows(chunk_rows);
        self
    }

    fn time_parameters(
        mut self,
        tps: DeltaT,
        ref_time: DeltaT,
        delta_t_max: DeltaT,
        time_mode: Option<TimeMode>,
    ) -> Result<Self, SourceError> {
        eprintln!("setting dtref to {}", ref_time);
        self.video = self
            .video
            .time_parameters(tps, ref_time, delta_t_max, time_mode)?;
        Ok(self)
    }

    fn write_out(
        mut self,
        source_camera: SourceCamera,
        time_mode: TimeMode,
        pixel_multi_mode: PixelMultiMode,
        adu_interval: Option<usize>,
        encoder_type: EncoderType,
        encoder_options: EncoderOptions,
        write: W,
    ) -> Result<Box<Self>, SourceError> {
        self.video = self.video.write_out(
            Some(source_camera),
            Some(time_mode),
            Some(pixel_multi_mode),
            adu_interval,
            encoder_type,
            encoder_options,
            write,
        )?;
        Ok(Box::new(self))
    }

    fn detect_features(mut self, detect_features: bool, show_features: ShowFeatureMode) -> Self {
        self.video = self.video.detect_features(detect_features, show_features);
        self
    }

    #[cfg(feature = "feature-logging")]
    fn log_path(self, _name: String) -> Self {
        todo!()
    }
}

fn check_dvs_before(dvs_event_t: i64, timestamp_before: i64) -> bool {
    dvs_event_t < timestamp_before
}

fn check_dvs_after(dvs_event_t: i64, timestamp_after: i64) -> bool {
    dvs_event_t > timestamp_after
}

/// Get the next APS image from the video source.
/// Returns a tuple of the image, the timestamp of the image, the timestamp of the end of the
/// frame, and the events occurring during the interval.
/// # Arguments
/// * `with_events` - Whether to return events along with the image
/// * `thread_pool` - The thread pool to use for parallelization
/// # Errors
/// * `ReconstructionError` - Some error in `davis-edi-rs`
pub fn get_next_image(
    mut reconstructor: Reconstructor,
    thread_pool: ThreadPool,
    with_events: bool,
) -> Result<(Reconstructor, ThreadPool, Option<IterVal>), ReconstructionError> {
    let res = thread_pool.install(|| async {
        match reconstructor.next(with_events).await {
            None => {
                println!("\nFinished!");
                Ok(None)
            }
            Some(res) => match res {
                Ok(a) => Ok(Some(a)),
                Err(e) => Err(e),
            },
        }
    });
    let res = futures::executor::block_on(res);
    match res {
        Ok(a) => Ok((reconstructor, thread_pool, a)),
        Err(e) => Err(e),
    }
}<|MERGE_RESOLUTION|>--- conflicted
+++ resolved
@@ -606,11 +606,7 @@
 }
 
 impl<W: Write + 'static + std::marker::Send> Source<W> for Davis<W> {
-<<<<<<< HEAD
     fn consume(&mut self, thread_pool: &Runtime) -> Result<Vec<Vec<Event>>, SourceError> {
-=======
-    fn consume(&mut self, thread_pool: &ThreadPool) -> Result<Vec<Vec<Event>>, SourceError> {
->>>>>>> 38f5da55
         // Attempting new method for integration without requiring a buffer. Could be implemented
         // for framed source just as easily
         // Keep running integration starting at D=log_2(current_frame) + 1
