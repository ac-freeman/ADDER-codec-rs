use crate::transcoder::source::video::SourceError::BufferEmpty;
use crate::transcoder::source::video::{
    integrate_for_px, show_display, Source, SourceError, Video, VideoBuilder,
};
use adder_codec_core::DeltaT;
use adder_codec_core::Mode::{Continuous, FramePerfect};
use davis_edi_rs::aedat::events_generated::Event as DvsEvent;
use davis_edi_rs::util::reconstructor::{IterVal, ReconstructionError, Reconstructor};
use rayon::iter::ParallelIterator;
use rayon::iter::{IndexedParallelIterator, IntoParallelRefMutIterator};

use opencv::core::{Mat, CV_8U};
use opencv::prelude::*;

use bumpalo::Bump;
use ndarray::{Array3, Axis};

use itertools::Itertools;
use rayon::iter::IntoParallelIterator;
use rayon::{current_num_threads, ThreadPool};
use std::cmp::max;
use std::error::Error;
use std::io::Write;
use std::mem::swap;
use std::thread;

<<<<<<< HEAD
use adder_codec_core::codec::{CodecError, EncoderOptions};
=======
use adder_codec_core::codec::{CodecError, EncoderType};
>>>>>>> 3cb6cb37
use adder_codec_core::{Event, PlaneSize, SourceCamera, SourceType, TimeMode};

use crate::framer::scale_intensity::FrameValue;
use crate::transcoder::event_pixel_tree::Intensity32;
use tokio::runtime::Runtime;

/// The EDI reconstruction mode, determining how intensities are integrated for the ADΔER model
#[derive(PartialEq, Eq, Clone, Copy)]
pub enum TranscoderMode {
    /// Perform a framed EDI reconstruction at a given (constant) frame rate. Each frame is
    /// integrated in the ADΔER model with a [Framed](crate::transcoder::source::framed::Framed) source.
    Framed,

    /// Use EDI to reconstruct only one intensity frame for each input APS frame. That is, each
    /// APS frame is deblurred, by using the DVS events that occur during that exposure.
    /// The DVS events between deblurred APS frames are integrated directly and asynchronously
    /// into the ADΔER model.
    RawDavis,

    /// Use EDI merely as a driver for providing the DVS events. The DVS events between are
    /// integrated directly and asynchronously into the ADΔER model. Any APS frames are ignored.
    RawDvs,
}

struct Integration<W> {
    dvs_c: f64,
    dvs_events_before: Option<Vec<DvsEvent>>,
    dvs_events_last_after: Option<Vec<DvsEvent>>,
    dvs_events_after: Option<Vec<DvsEvent>>,

    pub temp_first_frame_start_timestamp: i64,

    /// The timestamp for the start of the APS frame exposure
    pub start_of_frame_timestamp: Option<i64>,

    /// The timestamp for the end of the APS frame exposure
    pub end_of_frame_timestamp: Option<i64>,

    pub end_of_last_frame_timestamp: Option<i64>,

    /// The timestamp of the last DVS event integrated for each pixel
    pub dvs_last_timestamps: Array3<i64>,

    /// The log-space last intensity value for each pixel
    pub dvs_last_ln_val: Array3<f64>,

    phantom: std::marker::PhantomData<W>,
}

/// Attributes of a framed video -> ADΔER transcode
pub struct Davis<W: Write> {
    reconstructor: Option<Reconstructor>,
    pub(crate) input_frame_scaled: Mat,
    pub(crate) video: Video<W>,
    image_8u: Mat,
    thread_pool_edi: Option<ThreadPool>,

    integration: Integration<W>,

    /// The tokio runtime
    pub rt: Runtime,

    /// The latency between a DAVIS/DVS packet being sent by the camera and read by the reconstructor
    latency: u128,

    cached_mat_opt: Option<Option<IterVal>>,

    optimize_adder_controller: bool,

    /// The EDI reconstruction mode, determining how intensities are integrated for the ADΔER model
    pub mode: TranscoderMode,

    /// The time mode of the transcoded ADΔER video
    pub time_mode: TimeMode,
}

unsafe impl<W: Write> Sync for Davis<W> {}

impl<W: Write + 'static> Davis<W> {
    /// Create a new `Davis` transcoder
    pub fn new(
        reconstructor: Reconstructor,
        rt: Runtime,
        mode: TranscoderMode,
    ) -> Result<Self, Box<dyn Error>> {
        let plane = PlaneSize::new(reconstructor.width, reconstructor.height, 1)?;

        let video = Video::new(
            plane,
            match mode {
                TranscoderMode::Framed => FramePerfect,
                TranscoderMode::RawDavis => Continuous,
                TranscoderMode::RawDvs => Continuous,
            },
            None,
        )?
        .chunk_rows(plane.h_usize() / 4);
        let thread_pool_edi = rayon::ThreadPoolBuilder::new()
            .num_threads(max(current_num_threads() - 4, 1))
            .build()?;

        let plane = &video.state.plane;

        let timestamps = vec![0_i64; video.state.plane.volume()];

        let dvs_last_timestamps: Array3<i64> = Array3::from_shape_vec(
            (plane.h().into(), plane.w().into(), plane.c().into()),
            timestamps,
        )?;

        let timestamps = vec![0.0_f64; video.state.plane.volume()];

        let dvs_last_ln_val: Array3<f64> = Array3::from_shape_vec(
            (plane.h() as usize, plane.w() as usize, plane.c() as usize),
            timestamps,
        )?;

        let davis_source = Davis {
            reconstructor: Some(reconstructor),
            input_frame_scaled: Mat::default(),
            video,
            image_8u: Mat::default(),
            thread_pool_edi: Some(thread_pool_edi),

            integration: Integration {
                dvs_c: 0.15,
                dvs_events_before: None,
                dvs_events_after: None,
                dvs_events_last_after: None,
                temp_first_frame_start_timestamp: 0,
                start_of_frame_timestamp: None,
                end_of_frame_timestamp: None,
                end_of_last_frame_timestamp: None,
                dvs_last_timestamps,
                dvs_last_ln_val,
                phantom: std::marker::PhantomData,
            },
            rt,
            latency: 0,
            cached_mat_opt: None,

            optimize_adder_controller: false,
            mode: TranscoderMode::Framed,
            time_mode: TimeMode::default(),
        };

        Ok(davis_source)
    }

    /// Set whether to optimize the EDI controller (default: `false`) during EDI reconstruction.
    ///
    /// If true, then the program will regularly re-calculate the optimal DVS contrast threshold.
    pub fn optimize_adder_controller(mut self, optimize: bool) -> Self {
        self.optimize_adder_controller = optimize;
        self
    }

    /// Set the [`TranscoderMode`] (default: [`TranscoderMode::Framed`])
    pub fn mode(mut self, mode: TranscoderMode) -> Self {
        self.mode = mode;
        self
    }

    /// Set the [`TimeMode`]
    pub fn time_mode(mut self, time_mode: TimeMode) -> Self {
        self.time_mode = time_mode;
        self
    }

    // #[allow(clippy::cast_precision_loss)]
    // fn control_latency(&mut self, opt_timestamp: Option<Instant>) {
    //     if self.optimize_adder_controller {
    //         match opt_timestamp {
    //             None => {}
    //             Some(timestamp) => {
    //                 let latency = timestamp.elapsed().as_millis();
    //                 if latency as f64 >= self.reconstructor.target_latency * 3.0 {
    //                     self.video.state.c_thresh_pos =
    //                         self.video.state.c_thresh_pos.saturating_add(1);
    //                     self.video.state.c_thresh_neg =
    //                         self.video.state.c_thresh_neg.saturating_add(1);
    //                 } else {
    //                     self.video.state.c_thresh_pos =
    //                         self.video.state.c_thresh_pos.saturating_sub(1);
    //                     self.video.state.c_thresh_neg =
    //                         self.video.state.c_thresh_neg.saturating_sub(1);
    //                 }
    //                 eprintln!(
    //                     "    adder latency = {}, adder c = {}",
    //                     latency, self.video.state.c_thresh_pos
    //                 );
    //             }
    //         }
    //     }
    // }

    /// Get an immutable reference to the [`Reconstructor`]
    pub fn get_reconstructor(&self) -> &Option<Reconstructor> {
        &self.reconstructor
    }

    /// Get a mutable reference to the [`Reconstructor`]
    pub fn get_reconstructor_mut(&mut self) -> &mut Option<Reconstructor> {
        &mut self.reconstructor
    }

    /// Get the latency of the EDI controller, in milliseconds
    pub fn get_latency(&self) -> u128 {
        self.latency
    }
}

impl<W: Write + 'static> Integration<W> {
    /// Integrate a sequence of [DVS events](DvsEvent) into the ADΔER video model
    #[allow(clippy::cast_sign_loss)]
    pub fn integrate_dvs_events<
        F: Fn(i64, i64) -> bool + Send + 'static + std::marker::Sync,
        G: Fn(i64, i64) -> bool + Send + 'static + std::marker::Sync,
    >(
        &mut self,
        video: &mut Video<W>,
        dvs_events: &Vec<DvsEvent>,
        frame_timestamp: i64,
        event_check_1: F,
        frame_timestamp_2: Option<i64>,
        event_check_2: G,
    ) -> Result<(), CodecError> {
        // TODO: not fixed 4 chunks?
        let mut dvs_chunks: [Vec<DvsEvent>; 4] = [
            Vec::with_capacity(100_000),
            Vec::with_capacity(100_000),
            Vec::with_capacity(100_000),
            Vec::with_capacity(100_000),
        ];

        let mut chunk_idx;
        for dvs_event in dvs_events {
            chunk_idx = dvs_event.y() as usize / (video.state.plane.h_usize() / 4);
            dvs_chunks[chunk_idx].push(*dvs_event);
        }

        let chunk_rows = video.state.chunk_rows;
        // let px_per_chunk: usize =
        //     self.video.chunk_rows * self.video.width as usize * self.video.channels as usize;
        let big_buffer: Vec<Vec<Event>> = video
            .event_pixel_trees
            .axis_chunks_iter_mut(Axis(0), chunk_rows)
            .into_par_iter()
            .zip(
                self.dvs_last_ln_val
                    .axis_chunks_iter_mut(Axis(0), chunk_rows)
                    .into_par_iter()
                    .zip(
                        self.dvs_last_timestamps
                            .axis_chunks_iter_mut(Axis(0), chunk_rows)
                            .into_par_iter(),
                    ),
            )
            .enumerate()
            .map(
                |(
                    chunk_idx,
                    (mut px_chunk, (mut dvs_last_ln_val_chunk, mut dvs_last_timestamps_chunk)),
                )| {
                    let mut buffer: Vec<Event> = Vec::with_capacity(100_000);

                    for event in &dvs_chunks[chunk_idx] {
                        // Ignore events occuring during the deblurred frame's
                        // effective exposure time
                        if event_check_1(event.t(), frame_timestamp)
                            && if let Some(frame_timestamp_2) = frame_timestamp_2 {
                                event_check_2(event.t(), frame_timestamp_2)
                            } else {
                                true
                            }
                        {
                            let px = &mut px_chunk
                                [[(event.y() as usize) % chunk_rows, event.x() as usize, 0]];
                            let base_val = px.base_val;
                            let last_val_ln = &mut dvs_last_ln_val_chunk
                                [[(event.y() as usize) % chunk_rows, event.x() as usize, 0]];
                            let last_val = (last_val_ln.exp() - 1.0) * 255.0;

                            // in microseconds (1 million per second)
                            let delta_t_micro = event.t()
                                - dvs_last_timestamps_chunk
                                    [[event.y() as usize % chunk_rows, event.x() as usize, 0]];
                            if delta_t_micro == event.t() {
                                continue;
                            }
                            let ticks_per_micro = video.state.tps as f32 / 1e6;
                            let delta_t_ticks = delta_t_micro as f32 * ticks_per_micro;
                            if delta_t_ticks < 0.0 {
                                // Should get here only if the event has already been processed?
                                continue; // TODO: do better
                            }

                            // First, integrate the previous value enough to fill the time since then
                            let first_integration = ((last_val as Intensity32)
                                / video.state.ref_time as f32
                                * delta_t_ticks)
                                .max(0.0);

                            let mut buffer_grew = false;
                            if px.need_to_pop_top {
                                buffer_grew = true;
                                buffer.push(px.pop_top_event(
                                    first_integration,
                                    Continuous,
                                    video.state.ref_time,
                                ));
                            }

                            let running_t_before = px.running_t;
                            px.integrate(
                                first_integration,
                                delta_t_ticks.into(),
                                Continuous,
                                video.state.delta_t_max,
                                video.state.ref_time,
                                video.state.c_thresh_pos,
                            );
                            let running_t_after = px.running_t;
                            debug_assert_eq!(
                                running_t_after,
                                running_t_before + delta_t_ticks as f64
                            );

                            if px.need_to_pop_top {
                                buffer_grew = true;
                                buffer.push(px.pop_top_event(
                                    first_integration,
                                    Continuous,
                                    video.state.ref_time,
                                ));
                            }
                            let running_t_after = px.running_t;
                            debug_assert_eq!(
                                running_t_after,
                                running_t_before + delta_t_ticks as f64
                            );

                            ///////////////////////////////////////////////////////
                            // Then, integrate a tiny amount of the next intensity
                            // let mut frame_val = (base_val as f64);
                            // let mut lat_frame_val = (frame_val / 255.0).ln();

                            *last_val_ln += if event.on() { self.dvs_c } else { -self.dvs_c };
                            let mut frame_val = (last_val_ln.exp() - 1.0) * 255.0;
                            clamp_u8(&mut frame_val, last_val_ln);

                            let frame_val_u8 = frame_val as u8; // TODO: don't let this be lossy here

                            if frame_val_u8 < base_val.saturating_sub(video.state.c_thresh_neg)
                                || frame_val_u8 > base_val.saturating_add(video.state.c_thresh_pos)
                            {
                                px.pop_best_events(&mut buffer, Continuous, video.state.ref_time);
                                px.base_val = frame_val_u8;

                                // If continuous mode and the D value needs to be different now
                                match px.set_d_for_continuous(
                                    frame_val as Intensity32,
                                    video.state.ref_time,
                                ) {
                                    None => {}
                                    Some(event) => buffer.push(event),
                                };
                            }
                            let tmpp = dvs_last_timestamps_chunk
                                [[event.y() as usize % chunk_rows, event.x() as usize, 0]];

                            dvs_last_timestamps_chunk
                                [[event.y() as usize % chunk_rows, event.x() as usize, 0]] =
                                event.t();

                            debug_assert!(
                                dvs_last_timestamps_chunk
                                    [[event.y() as usize % chunk_rows, event.x() as usize, 0]]
                                    >= tmpp
                            );
                        }
                    }

                    buffer
                },
            )
            .collect();

        let db = match video.instantaneous_frame.data_bytes_mut() {
            Ok(db) => db,
<<<<<<< HEAD
            Err(e) => return Err(CodecError::MalformedEncoder), // TODO: Wrong type of error
=======
            Err(_e) => return Err(CodecError::MalformedEncoder), // TODO: Wrong type of error
>>>>>>> 3cb6cb37
        };

        // TODO: split off into separate function
        // TODO: When there's full support for various bit-depth sources, modify this accordingly
        let practical_d_max =
            fast_math::log2_raw(255.0 * (video.state.delta_t_max / video.state.ref_time) as f32);
        db.iter_mut()
            .zip(video.running_intensities.iter_mut())
            .enumerate()
            .for_each(|(idx, (val, running))| {
                let y = idx / video.state.plane.area_wc();
                let x = (idx % video.state.plane.area_wc()) / video.state.plane.c_usize();
                let c = idx % video.state.plane.c_usize();
                *val = match video.event_pixel_trees[[y, x, c]].arena[0].best_event {
                    Some(event) => u8::get_frame_value(
                        &event.into(),
                        SourceType::U8,
                        video.state.ref_time as DeltaT,
                        practical_d_max,
                        video.state.delta_t_max,
                        video.instantaneous_view_mode,
                        0.0, //TODO
                    ),
                    None => *val,
                };
                *running = *val as i32;
            });

        for events in &big_buffer {
            for (e1, e2) in events.iter().tuple_windows() {
                video.encoder.ingest_event(*e1)?;
                if e2.delta_t != e1.delta_t {
                    video.feature_test(e1);
                }
            }
        }

        if video.state.show_live {
            show_display("instance", &video.instantaneous_frame, 1, video).unwrap();
        }
        Ok(())
    }

    #[allow(clippy::cast_possible_truncation)]
    fn integrate_frame_gaps(&mut self, video: &mut Video<W>) -> Result<(), SourceError> {
        let px_per_chunk: usize = video.state.chunk_rows * video.state.plane.area_wc();

        let start_of_frame_timestamp = match self.start_of_frame_timestamp {
            Some(t) => t,
            None => return Err(SourceError::UninitializedData),
        };

        // Important: if framing the events simultaneously, then the chunk division must be
        // exactly the same as it is for the framer
        let big_buffer: Vec<Vec<Event>> = video
            .event_pixel_trees
            .axis_chunks_iter_mut(Axis(0), video.state.chunk_rows)
            .into_par_iter()
            .zip(
                self.dvs_last_ln_val
                    .axis_chunks_iter_mut(Axis(0), video.state.chunk_rows)
                    .into_par_iter(),
            )
            .enumerate()
            .map(|(chunk_idx, (mut chunk_px, mut chunk_ln_val))| {
                let mut buffer: Vec<Event> = Vec::with_capacity(px_per_chunk);
                let bump = Bump::new();
                let base_val = bump.alloc(0);
                let px_idx = bump.alloc(0);
                let frame_val = bump.alloc(0);

                for (chunk_px_idx, (px, last_val_ln)) in
                    chunk_px.iter_mut().zip(chunk_ln_val.iter_mut()).enumerate()
                {
                    *px_idx = chunk_px_idx + px_per_chunk * chunk_idx;

                    let last_val = (last_val_ln.exp() - 1.0) * 255.0;

                    *base_val = px.base_val;
                    *frame_val = last_val as u8;

                    let ticks_per_micro = video.state.tps as f32 / 1e6;

                    let delta_t_micro = start_of_frame_timestamp
                        - self.dvs_last_timestamps[[px.coord.y as usize, px.coord.x as usize, 0]];

                    if delta_t_micro == start_of_frame_timestamp {
                        continue;
                    }

                    let delta_t_ticks = delta_t_micro as f32 * ticks_per_micro;
                    if delta_t_ticks <= 0.0 {
                        continue;
                    }
                    assert!(delta_t_ticks > 0.0);
                    // assert_eq!(
                    //     self.end_of_frame_timestamp.unwrap()
                    //         - self.start_of_frame_timestamp.unwrap(),
                    //     (self.video.ref_time as f32 / ticks_per_micro as f32) as i64
                    // );

                    let integration = ((last_val / f64::from(video.state.ref_time))
                        * f64::from(delta_t_ticks))
                    .max(0.0);
                    assert!(integration >= 0.0);

                    integrate_for_px(
                        px,
                        base_val,
                        frame_val,
                        integration as f32,
                        delta_t_ticks,
                        &mut buffer,
                        &video.state,
                    );
                }
                buffer
            })
            .collect();

        let db = match video.instantaneous_frame.data_bytes_mut() {
            Ok(db) => db,
            Err(e) => return Err(SourceError::OpencvError(e)),
        };

        // TODO: split off into separate function
        // TODO: When there's full support for various bit-depth sources, modify this accordingly
        let practical_d_max =
            fast_math::log2_raw(255.0 * (video.state.delta_t_max / video.state.ref_time) as f32);
        db.iter_mut()
            .zip(video.running_intensities.iter_mut())
            .enumerate()
            .for_each(|(idx, (val, running))| {
                let y = idx / video.state.plane.area_wc();
                let x = (idx % video.state.plane.area_wc()) / video.state.plane.c_usize();
                let c = idx % video.state.plane.c_usize();
                *val = match video.event_pixel_trees[[y, x, c]].arena[0].best_event {
                    Some(event) => u8::get_frame_value(
                        &event.into(),
                        SourceType::U8,
                        video.state.ref_time as DeltaT,
                        practical_d_max,
                        video.state.delta_t_max,
                        video.instantaneous_view_mode,
                        0.0, //TODO
                    ),
                    None => *val,
                };
                *running = *val as i32;
            });

        for events in &big_buffer {
            for (e1, e2) in events.iter().tuple_windows() {
                video.encoder.ingest_event(*e1)?;
                if e2.delta_t != e1.delta_t {
                    video.feature_test(e1);
                }
            }
        }

        if video.state.show_live {
            show_display("instance", &video.instantaneous_frame, 1, video)?;
        }
        Ok(())
    }
}

impl<W: Write + 'static + std::marker::Send> Source<W> for Davis<W> {
    fn consume(
        &mut self,
        view_interval: u32,
        thread_pool: &ThreadPool,
    ) -> Result<Vec<Vec<Event>>, SourceError> {
        // Attempting new method for integration without requiring a buffer. Could be implemented
        // for framed source just as easily
        // Keep running integration starting at D=log_2(current_frame) + 1
        // --If exceeds 2^D, then store in the pixel object what that event would be.
        // --Then keep track of two branches:
        // ----1: continuing the integration for D + 1
        // ----2: assume that event fired, and integrate for a new event
        // ---------But this could branch too... some sort of binary tree of pixel objects?
        // ---------if (1) fills up for the higher D, then delete (2) and
        //          create a new branch for (2)

        let with_events = match self.mode {
            TranscoderMode::Framed => false,
            TranscoderMode::RawDavis | TranscoderMode::RawDvs => true,
        };

        let mut reconstructor_holder = None;
        swap(&mut self.reconstructor, &mut reconstructor_holder);
        let mut thread_pool_holder = None;
        swap(&mut self.thread_pool_edi, &mut thread_pool_holder);
        let mat_opt_handle = thread::spawn(move || {
            get_next_image(
                reconstructor_holder.unwrap(),
                thread_pool_holder.unwrap(),
                with_events,
            )
        });

        let mut ret = Ok(vec![]);

        if self.cached_mat_opt.is_some() {
            let mut cached_mat_opt = None;
            std::mem::swap(&mut cached_mat_opt, &mut self.cached_mat_opt);

            match cached_mat_opt.unwrap() {
                None => {
                    // We've reached the end of the input. Forcibly pop the last event from each pixel.
                    println!("Popping remaining events");
                    let px_per_chunk: usize =
                        self.video.state.chunk_rows * self.video.state.plane.area_wc();
                    let big_buffer: Vec<Vec<Event>> = self
                        .video
                        .event_pixel_trees
                        .axis_chunks_iter_mut(Axis(0), self.video.state.chunk_rows)
                        .into_par_iter()
                        .enumerate()
                        .map(|(_chunk_idx, mut chunk)| {
                            let mut buffer: Vec<Event> = Vec::with_capacity(px_per_chunk);
                            for (_, px) in chunk.iter_mut().enumerate() {
                                px.pop_best_events(
                                    &mut buffer,
                                    self.video.state.pixel_tree_mode,
                                    self.video.state.ref_time,
                                );
                            }
                            buffer
                        })
                        .collect();

                    self.video.encoder.ingest_events_events(&big_buffer)?;

                    return Err(SourceError::NoData);
                }
                Some((
                    mat,
                    _opt_timestamp,
                    Some((c, events_before, events_after, img_start_ts, img_end_ts)),
                    opt_latency,
                )) => {
                    // We get here if we're in raw mode (getting raw events from EDI, and also
                    // potentially deblurred frames)
                    // self.control_latency(opt_timestamp);

                    self.input_frame_scaled = mat;
                    self.integration.start_of_frame_timestamp = Some(img_start_ts);
                    self.integration.end_of_frame_timestamp = Some(img_end_ts);
                    if self.mode == TranscoderMode::RawDvs {
                        // assert!(events_before.is_empty());
                        self.integration.end_of_frame_timestamp = Some(img_start_ts + 1);
                    }
                    self.integration.dvs_c = c;
                    self.integration.dvs_events_before = Some(events_before);
                    self.integration.dvs_events_after = Some(events_after);

                    self.video.state.ref_time_divisor =
                        (img_end_ts - img_start_ts) as f64 / f64::from(self.video.state.ref_time);
                    if let Some(latency) = opt_latency {
                        self.latency = latency;
                    }
                }
                Some((mat, _, None, opt_latency)) => {
                    // We get here if we're in framed mode (just getting deblurred frames from EDI,
                    // including intermediate frames)
                    // self.control_latency(opt_timestamp);
                    self.input_frame_scaled = mat;
                    if let Some(latency) = opt_latency {
                        self.latency = latency;
                    }
                } // Err(e) => return Err(SourceError::EdiError(e)),
            }

            let start_of_frame_timestamp = self.integration.start_of_frame_timestamp.unwrap_or(0);
            let end_of_frame_timestamp = self
                .integration
                .end_of_frame_timestamp
                .unwrap_or(self.video.state.ref_time.into());
            if self.integration.temp_first_frame_start_timestamp == 0 {
                self.integration.temp_first_frame_start_timestamp =
                    self.integration.start_of_frame_timestamp.unwrap_or(0);
            }
            if with_events {
                if self.video.state.in_interval_count == 0 {
                    /* If at the very beginning of the video, then we need to initialize the
                    last timestamps */
                    self.integration.dvs_last_timestamps.par_map_inplace(|ts| {
                        *ts = start_of_frame_timestamp;
                    });
                } else {
                    let dvs_events_before = match &self.integration.dvs_events_before {
                        Some(events) => events.clone(),
                        None => return Err(SourceError::UninitializedData),
                    };

                    if let (Some(events), Some(end_of_last_timestamp)) = (
                        self.integration.dvs_events_last_after.clone(),
                        self.integration.end_of_last_frame_timestamp,
                    ) {
                        self.integration.integrate_dvs_events(
                            &mut self.video,
                            &events,
                            start_of_frame_timestamp,
                            check_dvs_before,
                            if self.mode == TranscoderMode::RawDvs {
                                None
                            } else {
                                Some(end_of_last_timestamp)
                            },
                            check_dvs_after,
                        )?;
                    }

                    self.integration.integrate_dvs_events(
                        &mut self.video,
                        &dvs_events_before,
                        start_of_frame_timestamp,
                        check_dvs_before,
                        None,
                        check_dvs_before,
                    )?;

                    for px in &self.video.event_pixel_trees {
                        let a = px.running_t as i64;
                        let b = start_of_frame_timestamp
                            - self.integration.temp_first_frame_start_timestamp;
                        debug_assert!(a <= b);
                        debug_assert!(a <= start_of_frame_timestamp);
                    }

                    self.integration.integrate_frame_gaps(&mut self.video)?;
                    for px in &self.video.event_pixel_trees {
                        let a = px.running_t as i64;
                        let b = start_of_frame_timestamp
                            - self.integration.temp_first_frame_start_timestamp;
                        debug_assert!(a <= b);
                        debug_assert!(a > b - 1000);
                    }
                }
            }

            if self.input_frame_scaled.empty() {
                return Err(BufferEmpty);
            }

            match self
                .input_frame_scaled
                .convert_to(&mut self.image_8u, CV_8U, 255.0, 0.0)
            {
                Ok(_) => {}
                Err(e) => {
                    return Err(SourceError::OpencvError(e));
                }
            }

            // While `input_frame_scaled` may not be continuous (which would cause problems with
            // iterating over the pixels), cloning it ensures that it is made continuous.
            // https://stackoverflow.com/questions/33665241/is-opencv-matrix-data-guaranteed-to-be-continuous
            let mut tmp = self.image_8u.clone();
            let mat_integration_time = match self.mode {
                TranscoderMode::Framed => self.video.state.ref_time as f32,
                TranscoderMode::RawDavis => {
                    (end_of_frame_timestamp - start_of_frame_timestamp) as f32
                }
                TranscoderMode::RawDvs => {
                    // TODO: Note how c is fixed here, since we don't have a mechanism for determining
                    // its value
                    self.integration.dvs_c = 0.15;
                    match tmp.data_bytes_mut() {
                        Ok(bytes) => {
                            for byte in bytes {
                                *byte = 0;
                            }
                        }
                        Err(e) => {
                            return Err(SourceError::OpencvError(e));
                        }
                    }
                    0.0
                }
            };

            ret = thread_pool.install(|| {
                self.video
                    .integrate_matrix(tmp, mat_integration_time, view_interval)
            });

            // for px in &self.video.event_pixel_trees {
            //     let a = px.running_t as i64;
            //     let b =
            //         start_of_frame_timestamp - self.integration.temp_first_frame_start_timestamp;
            //     assert!(a >= b);
            //     let c = end_of_frame_timestamp - self.integration.temp_first_frame_start_timestamp;
            //     assert_eq!(a, c);
            // }

            #[allow(clippy::cast_possible_wrap, clippy::cast_possible_truncation)]
            for (idx, val) in self.integration.dvs_last_ln_val.iter_mut().enumerate() {
                let px = match
                // SAFETY:
                // `dvs_last_ln_val` is the same size as `input_frame_scaled`
                unsafe {
                    self.input_frame_scaled.at_unchecked::<f64>(idx as i32)
                } {
                    Ok(px) => px,
                    Err(e) => {
                        return Err(SourceError::OpencvError(e));
                    }
                };
                match self.mode {
                    TranscoderMode::RawDavis | TranscoderMode::Framed => {
                        *val = px.ln_1p();
                    }
                    TranscoderMode::RawDvs => {
                        *val = 0.5_f64.ln_1p();
                    }
                }
            }

            if with_events {
                // let dvs_events_after = match &self.integration.dvs_events_after {
                //     Some(events) => events.clone(),
                //     None => return Err(SourceError::UninitializedData),
                // };
                self.integration.dvs_events_last_after = self.integration.dvs_events_after.clone();
                self.integration.end_of_last_frame_timestamp =
                    self.integration.end_of_frame_timestamp;

                self.integration.dvs_last_timestamps.par_map_inplace(|ts| {
                    debug_assert!(*ts < end_of_frame_timestamp);
                    *ts = end_of_frame_timestamp;
                });

                // for px in &self.video.event_pixel_trees {
                //     let a = px.running_t as i64;
                //     let b = self.integration.dvs_last_timestamps
                //         [[px.coord.y as usize, px.coord.x as usize, 0]]
                //         - self.integration.temp_first_frame_start_timestamp;
                //     assert_eq!(a, b);
                // }
            }
        }

        // self.cached_mat_opt = Some(
        match mat_opt_handle.join().unwrap() {
            Ok(mat_opt) => {
                self.reconstructor = Some(mat_opt.0);
                self.thread_pool_edi = Some(mat_opt.1);
                self.cached_mat_opt = Some(mat_opt.2);
            }
            Err(e) => {
                return Err(SourceError::EdiError(e));
            }
        }

        ret
    }

    fn get_video_mut(&mut self) -> &mut Video<W> {
        &mut self.video
    }

    fn get_video_ref(&self) -> &Video<W> {
        &self.video
    }

    fn get_video(self) -> Video<W> {
        self.video
    }
}

impl<W: Write + 'static> VideoBuilder<W> for Davis<W> {
    fn contrast_thresholds(mut self, c_thresh_pos: u8, _c_thresh_neg: u8) -> Self {
        self.video = self.video.c_thresh_pos(c_thresh_pos);
        // self.video = self.video.c_thresh_neg(c_thresh_neg);
        self
    }

    fn c_thresh_pos(mut self, c_thresh_pos: u8) -> Self {
        self.video = self.video.c_thresh_pos(c_thresh_pos);
        self
    }

    fn c_thresh_neg(self, _c_thresh_neg: u8) -> Self {
        // self.video = self.video.c_thresh_neg(c_thresh_neg);
        self
    }

    fn chunk_rows(mut self, chunk_rows: usize) -> Self {
        self.video = self.video.chunk_rows(chunk_rows);
        self
    }

    fn time_parameters(
        mut self,
        tps: DeltaT,
        ref_time: DeltaT,
        delta_t_max: DeltaT,
        time_mode: Option<TimeMode>,
    ) -> Result<Self, SourceError> {
        self = self.time_mode(time_mode.unwrap_or_default());
        self.video = self
            .video
            .time_parameters(tps, ref_time, delta_t_max, time_mode)?;
        Ok(self)
    }

    fn write_out(
        mut self,
        source_camera: SourceCamera,
        time_mode: TimeMode,
<<<<<<< HEAD
        encoder_option: EncoderOptions,
=======
        encoder_type: EncoderType,
>>>>>>> 3cb6cb37
        write: W,
    ) -> Result<Box<Self>, SourceError> {
        self.video =
            self.video
<<<<<<< HEAD
                .write_out(Some(source_camera), Some(time_mode), encoder_option, write)?;
=======
                .write_out(Some(source_camera), Some(time_mode), encoder_type, write)?;
>>>>>>> 3cb6cb37
        Ok(Box::new(self))
    }

    fn show_display(mut self, show_display: bool) -> Self {
        self.video = self.video.show_display(show_display);
        self
    }

    fn detect_features(mut self, detect_features: bool) -> Self {
        self.video = self.video.detect_features(detect_features);
        self
    }
}

fn check_dvs_before(dvs_event_t: i64, timestamp_before: i64) -> bool {
    dvs_event_t < timestamp_before
}

fn check_dvs_after(dvs_event_t: i64, timestamp_after: i64) -> bool {
    dvs_event_t > timestamp_after
}

fn clamp_u8(frame_val: &mut f64, last_val_ln: &mut f64) {
    if *frame_val <= 0.0 {
        *frame_val = 0.0;
        *last_val_ln = 0.0; // = 0.0_f64.ln_1p();
    } else if *frame_val > 255.0 {
        *frame_val = 255.0;
        *last_val_ln = 255.0_f64.ln_1p();
    }
}

/// Get the next APS image from the video source.
/// Returns a tuple of the image, the timestamp of the image, the timestamp of the end of the
/// frame, and the events occurring during the interval.
/// # Arguments
/// * `with_events` - Whether to return events along with the image
/// * `thread_pool` - The thread pool to use for parallelization
/// # Errors
/// * `ReconstructionError` - Some error in `davis-edi-rs`
pub fn get_next_image(
    mut reconstructor: Reconstructor,
    thread_pool: ThreadPool,
    with_events: bool,
) -> Result<(Reconstructor, ThreadPool, Option<IterVal>), ReconstructionError> {
    let res = thread_pool.install(|| async {
        match reconstructor.next(with_events).await {
            None => {
                println!("\nFinished!");
                Ok(None)
            }
            Some(res) => match res {
                Ok(a) => Ok(Some(a)),
                Err(e) => Err(e),
            },
        }
    });
    let res = futures::executor::block_on(res);
    match res {
        Ok(a) => Ok((reconstructor, thread_pool, a)),
        Err(e) => Err(e),
    }
}<|MERGE_RESOLUTION|>--- conflicted
+++ resolved
@@ -24,11 +24,7 @@
 use std::mem::swap;
 use std::thread;
 
-<<<<<<< HEAD
 use adder_codec_core::codec::{CodecError, EncoderOptions};
-=======
-use adder_codec_core::codec::{CodecError, EncoderType};
->>>>>>> 3cb6cb37
 use adder_codec_core::{Event, PlaneSize, SourceCamera, SourceType, TimeMode};
 
 use crate::framer::scale_intensity::FrameValue;
@@ -419,11 +415,7 @@
 
         let db = match video.instantaneous_frame.data_bytes_mut() {
             Ok(db) => db,
-<<<<<<< HEAD
-            Err(e) => return Err(CodecError::MalformedEncoder), // TODO: Wrong type of error
-=======
             Err(_e) => return Err(CodecError::MalformedEncoder), // TODO: Wrong type of error
->>>>>>> 3cb6cb37
         };
 
         // TODO: split off into separate function
@@ -936,20 +928,12 @@
         mut self,
         source_camera: SourceCamera,
         time_mode: TimeMode,
-<<<<<<< HEAD
         encoder_option: EncoderOptions,
-=======
-        encoder_type: EncoderType,
->>>>>>> 3cb6cb37
         write: W,
     ) -> Result<Box<Self>, SourceError> {
         self.video =
             self.video
-<<<<<<< HEAD
                 .write_out(Some(source_camera), Some(time_mode), encoder_option, write)?;
-=======
-                .write_out(Some(source_camera), Some(time_mode), encoder_type, write)?;
->>>>>>> 3cb6cb37
         Ok(Box::new(self))
     }
 
