use crate::transcoder::source::video::FramedViewMode;
use adder_codec_core::{DeltaT, Event, EventCoordless, Intensity, SourceType, D_SHIFT};

/// A trait for types that can be used as the value of a pixel in a `Frame`.
pub trait FrameValue {
    /// The type of the output intensity value
    type Output;

    /// Get the frame-normalized intensity value of an event
    fn get_frame_value(
        event: &Event,
        source_type: SourceType,
        delta_t: DeltaT,
        practical_d_max: f32,
        delta_t_max: DeltaT,
        view_mode: FramedViewMode,
        sae_time_since: f64,
    ) -> Self::Output;

    /// The maximum value of the type, as an f32
    fn max_f32() -> f32;
}

impl FrameValue for EventCoordless {
    type Output = EventCoordless;
    fn get_frame_value(
        event: &Event,
        _source_type: SourceType,
        _tpf: DeltaT,
        _practical_d_max: f32,
        _delta_t_max: DeltaT,
        _view_mode: FramedViewMode,
        _sae_time_since: f64,
    ) -> Self::Output {
        EventCoordless {
            d: event.d,
            delta_t: event.delta_t,
        }
    }

    fn max_f32() -> f32 {
        1.0
    }
}

impl FrameValue for u8 {
    type Output = u8;

    fn get_frame_value(
        event: &Event,
        source_type: SourceType,
        tpf: DeltaT,
        practical_d_max: f32,
        delta_t_max: DeltaT,
        view_mode: FramedViewMode,
        sae_time_since: f64,
    ) -> Self::Output {
        match view_mode {
            FramedViewMode::Intensity => {
                let intensity = event_to_intensity(event);
                match source_type {
                    SourceType::U8 => (intensity * f64::from(tpf)) as u8,
                    SourceType::U16 => {
                        (intensity / f64::from(u16::MAX) * f64::from(tpf) * f64::from(u8::MAX))
                            as u8
                    }
                    SourceType::U32 => {
                        (intensity / f64::from(u32::MAX) * f64::from(tpf) * f64::from(u8::MAX))
                            as u8
                    }
                    SourceType::U64 => {
                        (intensity / u64::MAX as f64 * f64::from(tpf) * f64::from(u8::MAX)) as u8
                    }
                    SourceType::F32 => {
                        todo!()
                    }
                    SourceType::F64 => {
                        todo!()
                    }
                }
            }
            FramedViewMode::D => {
                ((f32::from(event.d) / practical_d_max) * f32::from(u8::MAX)) as u8
            }
            FramedViewMode::DeltaT => {
                if event.coord.x == 0 && event.coord.y == 0 {
                    dbg!(event.delta_t);
                    dbg!(delta_t_max);
                    dbg!(((event.delta_t as f32 / delta_t_max as f32) * f32::from(u8::MAX)) as u8);
                }
                ((event.delta_t as f32 / delta_t_max as f32) * f32::from(u8::MAX)) as u8
            }
            FramedViewMode::SAE => {
                // Convert deltaT to absolute time
<<<<<<< HEAD
                ((delta_t_max / 255 as u32) - (delta_t_max as f64 / sae_time_since) as u32) as u8
=======
                ((delta_t_max / 255_u32) - (delta_t_max as f64 / sae_time_since) as u32) as u8
>>>>>>> 3cb6cb37
                // We assume that the dt component is an absolute_t in this case
            }
        }
    }

    fn max_f32() -> f32 {
        f32::from(u8::MAX)
    }
}

impl FrameValue for u16 {
    type Output = u16;

    fn get_frame_value(
        event: &Event,
        source_type: SourceType,
        tpf: DeltaT,
        practical_d_max: f32,
        delta_t_max: DeltaT,
        view_mode: FramedViewMode,
<<<<<<< HEAD
        sae_time_since: f64,
=======
        _sae_time_since: f64,
>>>>>>> 3cb6cb37
    ) -> Self::Output {
        match view_mode {
            FramedViewMode::Intensity => {
                let intensity = event_to_intensity(event);
                match source_type {
                    SourceType::U8 => {
                        (intensity / f64::from(u8::MAX) * f64::from(tpf) * f64::from(u16::MAX))
                            as u16
                    }
                    SourceType::U16 => (intensity * f64::from(tpf)) as u16,
                    SourceType::U32 => {
                        (intensity / f64::from(u32::MAX) * f64::from(tpf) * f64::from(u16::MAX))
                            as u16
                    }
                    SourceType::U64 => {
                        (intensity / u64::MAX as f64 * f64::from(tpf) * f64::from(u16::MAX)) as u16
                    }
                    SourceType::F32 => {
                        todo!()
                    }
                    SourceType::F64 => {
                        todo!()
                    }
                }
            }
            FramedViewMode::D => {
                ((f32::from(event.d) / practical_d_max) * f32::from(u16::MAX)) as u16
            }
            FramedViewMode::DeltaT => {
                ((event.delta_t as f32 / delta_t_max as f32) * f32::from(u16::MAX)) as u16
            }
            FramedViewMode::SAE => {
                todo!()
            }
        }
    }

    fn max_f32() -> f32 {
        f32::from(u16::MAX)
    }
}

impl FrameValue for u32 {
    type Output = u32;

    fn get_frame_value(
        event: &Event,
        source_type: SourceType,
        tpf: DeltaT,
        practical_d_max: f32,
        delta_t_max: DeltaT,
        view_mode: FramedViewMode,
<<<<<<< HEAD
        sae_time_since: f64,
=======
        _sae_time_since: f64,
>>>>>>> 3cb6cb37
    ) -> Self::Output {
        match view_mode {
            FramedViewMode::Intensity => {
                let intensity = event_to_intensity(event);
                match source_type {
                    SourceType::U8 => {
                        (intensity / f64::from(u8::MAX) * f64::from(tpf) * f64::from(u32::MAX))
                            as u32
                    }
                    SourceType::U16 => {
                        (intensity / f64::from(u16::MAX) * f64::from(tpf) * f64::from(u32::MAX))
                            as u32
                    }
                    SourceType::U32 => (intensity * f64::from(tpf)) as u32,
                    SourceType::U64 => {
                        (intensity / u64::MAX as f64 * f64::from(tpf) * f64::from(u32::MAX)) as u32
                    }
                    SourceType::F32 => {
                        todo!()
                    }
                    SourceType::F64 => {
                        todo!()
                    }
                }
            }
            FramedViewMode::D => ((f32::from(event.d) / practical_d_max) * u32::MAX as f32) as u32,
            FramedViewMode::DeltaT => {
                ((event.delta_t as f32 / delta_t_max as f32) * u32::MAX as f32) as u32
            }
            FramedViewMode::SAE => {
                todo!()
            }
        }
    }

    fn max_f32() -> f32 {
        u32::MAX as f32
    }
}

impl FrameValue for u64 {
    type Output = u64;

    fn get_frame_value(
        event: &Event,
        source_type: SourceType,
        tpf: DeltaT,
        practical_d_max: f32,
        delta_t_max: DeltaT,
        view_mode: FramedViewMode,
<<<<<<< HEAD
        sae_time_since: f64,
=======
        _sae_time_since: f64,
>>>>>>> 3cb6cb37
    ) -> Self::Output {
        match view_mode {
            FramedViewMode::Intensity => {
                let intensity = event_to_intensity(event);
                match source_type {
                    SourceType::U8 => {
                        (intensity / f64::from(u8::MAX) * f64::from(tpf) * u64::MAX as f64) as u64
                    }
                    SourceType::U16 => {
                        (intensity / f64::from(u16::MAX) * f64::from(tpf) * u64::MAX as f64) as u64
                    }
                    SourceType::U32 => {
                        (intensity / f64::from(u32::MAX) * f64::from(tpf) * u64::MAX as f64) as u64
                    }
                    SourceType::U64 => (intensity * f64::from(tpf)) as u64,
                    SourceType::F32 => {
                        todo!()
                    }
                    SourceType::F64 => {
                        todo!()
                    }
                }
            }
            FramedViewMode::D => ((f32::from(event.d) / practical_d_max) * u64::MAX as f32) as u64,
            FramedViewMode::DeltaT => {
                ((event.delta_t as f32 / delta_t_max as f32) * u64::MAX as f32) as u64
            }
            FramedViewMode::SAE => {
                todo!()
            }
        }
    }

    fn max_f32() -> f32 {
        u64::MAX as f32
    }
}

/// Convert an event to an intensity value.
#[must_use]
pub fn event_to_intensity(event: &Event) -> Intensity {
    match event.d as usize {
        a if a >= D_SHIFT.len() => f64::from(0),
        _ => match event.delta_t {
            0 => D_SHIFT[event.d as usize] as Intensity, // treat it as dt = 1
            _ => D_SHIFT[event.d as usize] as Intensity / f64::from(event.delta_t),
        },
    }
}

fn _eventcoordless_to_intensity(event: EventCoordless) -> Intensity {
    match event.d as usize {
        a if a >= D_SHIFT.len() => f64::from(0),
        _ => D_SHIFT[event.d as usize] as Intensity / f64::from(event.delta_t),
    }
}<|MERGE_RESOLUTION|>--- conflicted
+++ resolved
@@ -92,11 +92,7 @@
             }
             FramedViewMode::SAE => {
                 // Convert deltaT to absolute time
-<<<<<<< HEAD
-                ((delta_t_max / 255 as u32) - (delta_t_max as f64 / sae_time_since) as u32) as u8
-=======
                 ((delta_t_max / 255_u32) - (delta_t_max as f64 / sae_time_since) as u32) as u8
->>>>>>> 3cb6cb37
                 // We assume that the dt component is an absolute_t in this case
             }
         }
@@ -117,11 +113,7 @@
         practical_d_max: f32,
         delta_t_max: DeltaT,
         view_mode: FramedViewMode,
-<<<<<<< HEAD
-        sae_time_since: f64,
-=======
-        _sae_time_since: f64,
->>>>>>> 3cb6cb37
+        _sae_time_since: f64,
     ) -> Self::Output {
         match view_mode {
             FramedViewMode::Intensity => {
@@ -174,11 +166,7 @@
         practical_d_max: f32,
         delta_t_max: DeltaT,
         view_mode: FramedViewMode,
-<<<<<<< HEAD
-        sae_time_since: f64,
-=======
-        _sae_time_since: f64,
->>>>>>> 3cb6cb37
+        _sae_time_since: f64,
     ) -> Self::Output {
         match view_mode {
             FramedViewMode::Intensity => {
@@ -229,11 +217,7 @@
         practical_d_max: f32,
         delta_t_max: DeltaT,
         view_mode: FramedViewMode,
-<<<<<<< HEAD
-        sae_time_since: f64,
-=======
-        _sae_time_since: f64,
->>>>>>> 3cb6cb37
+        _sae_time_since: f64,
     ) -> Self::Output {
         match view_mode {
             FramedViewMode::Intensity => {
