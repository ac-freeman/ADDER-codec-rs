--- conflicted
+++ resolved
@@ -33,12 +33,7 @@
 bitvec = "1.0.1"
 bumpalo = "3.11.0"
 clap = { version = "4.0.17", features = ["derive"] }
-<<<<<<< HEAD
-#davis-edi-rs = "0.2.2"
 davis-edi-rs = { git = "https://github.com/ac-freeman/davis-EDI-rs" }
-=======
-davis-edi-rs = "0.2.3"
->>>>>>> 3cb6cb37
 duplicate = "0.4.1"
 fast-math = { version = "0.1", optional = true }
 fenwick = "2.0.1"
@@ -62,11 +57,7 @@
 bitstream-io = "1.6.0"
 
 [dependencies.opencv]
-<<<<<<< HEAD
 version = "0.84.5"
-=======
-version = '0.84.5'
->>>>>>> 3cb6cb37
 package = 'opencv'
 default-features = false
 features = ['videoio', 'imgproc', 'highgui']
