--- conflicted
+++ resolved
@@ -53,50 +53,6 @@
         run: adder-codec_old-rs/ci/script.sh
         shell: bash
 
-<<<<<<< HEAD
-#   vcpkg:
-#     strategy:
-#       fail-fast: false
-#       matrix:
-#         os:
-#           - image: ubuntu-20.04
-#             family: linux
-#         rust:
-#           - stable
-#           - beta
-#         version:
-#           - vcpkg: 4
-#     runs-on: ${{ matrix.os.image }}
-#     env:
-#       OS_FAMILY: ${{ matrix.os.family }}
-#       RUST_TOOLCHAIN: ${{ matrix.rust }}
-#       VCPKG_OPENCV_VERSION: ${{ matrix.version.vcpkg }}
-#       VCPKG_TREE_COMMIT: 2022.02.23
-#     steps:
-#       - uses: actions/checkout@v2
-
-#       - name: Cache dependencies
-#         uses: actions/cache@v1
-#         with:
-#           path: ~/build
-#           key: ${{ runner.os }}-${{ matrix.version.vcpkg }}-build
-
-#       - name: Install dependencies
-#         run: adder-codec_old-rs/ci/install.sh
-#         shell: bash
-
-#       - name: Install Rust
-#         uses: actions-rs/toolchain@v1
-#         with:
-#           toolchain: ${{ matrix.rust }}
-#           default: true
-          
-#       - name: Test project
-#         run: adder-codec_old-rs/ci/script.sh
-#         shell: bash
-
-=======
->>>>>>> 3cb6cb37
   bin:
     strategy:
       fail-fast: false
