use std::error::Error;
use std::ffi::OsStr;

#[cfg(feature = "open-cv")]
use adder_codec_rs::transcoder::source::davis::Davis;
use adder_codec_rs::transcoder::source::framed::Framed;
use eframe::epaint::ColorImage;
use egui::Color32;
use std::fmt;
use std::fs::File;
use std::io::BufWriter;
use std::path::{Path, PathBuf};
use std::sync::{Arc, Mutex};
use std::time::Instant;

#[cfg(feature = "open-cv")]
use adder_codec_rs::transcoder::source::davis::TranscoderMode;

#[cfg(feature = "open-cv")]
use adder_codec_rs::davis_edi_rs::util::reconstructor::Reconstructor;

use crate::transcoder::adder::AdderTranscoderError::{
    InvalidFileType, NoFileSelected, Uninitialized,
};
use crate::transcoder::ui::{TranscoderInfoMsg, TranscoderState, TranscoderStateMsg};
use crate::transcoder::{EventRateMsg, InfoUiState};
use crate::utils::prep_epaint_image;
use crate::Images;
use adder_codec_rs::adder_codec_core::codec::rate_controller::DEFAULT_CRF_QUALITY;
use adder_codec_rs::adder_codec_core::SourceCamera::{DavisU8, Dvs, FramedU8};
use adder_codec_rs::adder_codec_core::{Event, PlaneError};
use adder_codec_rs::transcoder::source::prophesee::Prophesee;
use adder_codec_rs::transcoder::source::video::SourceError::VideoError;
use adder_codec_rs::transcoder::source::video::{Source, SourceError, VideoBuilder};
use adder_codec_rs::transcoder::source::AdderSource;
use adder_codec_rs::utils::cv::{calculate_quality_metrics, QualityMetrics};
#[cfg(feature = "open-cv")]
use opencv::Result;
use thiserror::Error;
use tokio::sync::mpsc;
use tokio::sync::mpsc::error::{TryRecvError, TrySendError};
use tokio::sync::mpsc::Receiver;
use video_rs_adder_dep::Frame;

pub struct AdderTranscoder {
    pool: tokio::runtime::Runtime,
    transcoder_state: TranscoderState,
    source: Option<AdderSource<BufWriter<File>>>,
    rx: Receiver<TranscoderStateMsg>,
    msg_tx: mpsc::Sender<TranscoderInfoMsg>,
    pub(crate) input_image_handle: egui::TextureHandle,
    pub(crate) adder_image_handle: egui::TextureHandle,
    total_events: u64,
    last_consume_time: std::time::Instant,
}

#[derive(Error, Debug)]
pub enum AdderTranscoderError {
    /// Input file error
    #[error("Invalid file type")]
    InvalidFileType,

    /// No file selected
    #[error("No file selected")]
    NoFileSelected,

    /// Source error
    #[error("Source error")]
    SourceError(#[from] SourceError),

    /// IO error
    #[error("IO error")]
    IoError(#[from] std::io::Error),

    /// Other error
    #[error("Other error")]
    OtherError(#[from] Box<dyn Error>),

    /// Uninitialized error
    #[error("Uninitialized")]
    Uninitialized,
}

impl AdderTranscoder {
    pub(crate) fn new(
        rx: Receiver<TranscoderStateMsg>,
        msg_tx: mpsc::Sender<TranscoderInfoMsg>,
        input_image_handle: egui::TextureHandle,
        adder_image_handle: egui::TextureHandle,
    ) -> Self {
        let threaded_rt = tokio::runtime::Runtime::new().unwrap();

        AdderTranscoder {
            pool: threaded_rt,
            transcoder_state: Default::default(),
            source: None,
            rx,
            msg_tx,
            input_image_handle,
            adder_image_handle,
            total_events: 0,
            last_consume_time: std::time::Instant::now(),
        }
    }

<<<<<<< HEAD
    /// The unbounded loop. Continually processes messages or consumes the source
    pub(crate) fn run(&mut self) {
        loop {
            match self.rx.try_recv() {
                Ok(msg) => match msg {
                    TranscoderStateMsg::Terminate => {
                        eprintln!("Resetting video");
=======
                        let filename_1 = _input_path_buf_1.as_ref().map(|_input_path_buf_1| {
                            _input_path_buf_1
                                .file_name()
                                .expect("File must exist")
                                .to_str()
                                .expect("Bad filename")
                                .to_string()
                        });

                        let reconstructor = rt.block_on(Reconstructor::new(
                            dir + "/",
                            filename_0,
                            filename_1.unwrap_or("".to_string()),
                            mode.to_string(), // TODO
                            0.15,
                            ui_state.optimize_c,
                            ui_state.optimize_c_frequency,
                            false,
                            false,
                            false,
                            ui_state.davis_output_fps,
                            deblur_only,
                            events_only,
                            1000.0, // Target latency (not used)
                            simulate_latency,
                        ))?;

                        let output_string = output_path_opt
                            .map(|output_path| output_path.to_str().expect("Bad path").to_string());

                        let mut davis_source: Davis<BufWriter<File>> =
                            Davis::new(reconstructor, rt, ui_state.davis_mode_radio_state)?
                                .optimize_adder_controller(false) // TODO
                                .mode(ui_state.davis_mode_radio_state)
                                .crf(
                                    ui_state
                                        .encoder_options
                                        .crf
                                        .get_quality()
                                        .unwrap_or(DEFAULT_CRF_QUALITY),
                                )
                                .time_parameters(
                                    20000000_u32,
                                    (1_000_000.0 / ui_state.davis_output_fps)
                                        as adder_codec_rs::adder_codec_core::DeltaT,
                                    20000000_u32,
                                    Some(ui_state.time_mode),
                                )?;

                        // Override time parameters if we're in framed mode
                        if ui_state.davis_mode_radio_state == TranscoderMode::Framed {
                            davis_source = davis_source.time_parameters(
                                (255.0 * ui_state.davis_output_fps) as u32,
                                255,
                                255 * ui_state.delta_t_max_mult,
                                Some(ui_state.time_mode),
                            )?;
                        }
>>>>>>> 38f5da55

                        if let Some(source) = &mut self.source {
                            // Get the current source and close the writer
                            source.get_video_mut().end_write_stream().unwrap();
                        }
                        self.source = None;
                        self.total_events = 0;

                        self.transcoder_state.core_params.input_path_buf_0 = None;
                        self.transcoder_state.core_params.output_path = None;

                        // Clear the images
                        self.adder_image_handle
                            .set(ColorImage::default(), Default::default());
                        self.input_image_handle
                            .set(ColorImage::default(), Default::default());
                    }
                    TranscoderStateMsg::Set { transcoder_state } => {
                        eprintln!("Received transcoder state");
                        let result = self.state_update(transcoder_state, false);
                        self.handle_error(result);
                    }
                },
                Err(_) => {
                    // Received no data, so consume the transcoder source if it exists
                    if self.source.is_some() {
                        let result = self.consume();
                        self.handle_error(result);
                    }
                }
            }
        }
    }

    fn handle_error(&mut self, result: Result<(), AdderTranscoderError>) {
        match result {
            Ok(()) => {}
            Err(e) => {
                match e {
                    InvalidFileType => {}
                    NoFileSelected => {}
                    AdderTranscoderError::SourceError(VideoError(
                        video_rs_adder_dep::Error::ReadExhausted,
                    )) => {
                        let mut state = self.transcoder_state.clone();
                        self.source
                            .as_mut()
                            .unwrap()
                            .get_video_mut()
                            .state
                            .in_interval_count = 0;
                        state.core_params.output_path = None;
                        self.state_update(state, true)
                            .expect("Error creating new transcoder");
                        return;
                    }
                    AdderTranscoderError::SourceError(_) => {}
                    AdderTranscoderError::IoError(_) => {}
                    AdderTranscoderError::OtherError(_) => {}
                    Uninitialized => {}
                }

                match self
                    .msg_tx
                    .try_send(TranscoderInfoMsg::Error(e.to_string()))
                {
                    Err(TrySendError::Full(..)) => {
                        dbg!(e);
                        eprintln!("Msg channel full");
                    }
                    _ => {}
                };
            }
        }
    }

    fn consume(&mut self) -> Result<(), AdderTranscoderError> {
        {
            let source = self.source.as_mut().ok_or(Uninitialized)?;
            let result: Vec<Vec<Event>> = source.consume(&self.pool)?; // TODO: remove pool from the consume() call entirely
            let mut msg = EventRateMsg::default();

            for events_vec in result {
                self.total_events += events_vec.len() as u64;
                msg.events_per_sec += events_vec.len() as f64;
            }
            msg.events_ppc_total =
                self.total_events as f64 / (source.get_video_ref().state.plane.volume() as f64);
            let source_fps = source.get_video_ref().get_tps() as f64
                / source.get_video_ref().get_ref_time() as f64;
            msg.events_per_sec *= source_fps;
            msg.events_ppc_per_sec =
                msg.events_per_sec / (source.get_video_ref().state.plane.volume() as f64);
            msg.total_events = self.total_events;

            msg.transcoded_fps = 1.0
                / Instant::now()
                    .duration_since(self.last_consume_time)
                    .as_secs_f64();
            msg.num_pixels = source.get_video_ref().state.plane.volume() as u64;
            msg.running_input_bitrate = source.get_running_input_bitrate();

            // Send the message
            match self.msg_tx.try_send(TranscoderInfoMsg::EventRateMsg(msg)) {
                Ok(_) => {}
                Err(TrySendError::Full(..)) => {
                    // eprintln!("Event rate channel full");
                }
                Err(e) => {
                    // return Err(Box::new(e)); // TODO
                }
            };
        }
        self.show_input_frame();

        // Display frame
        self.show_display_frame();

        self.quality_metrics();

        self.last_consume_time = std::time::Instant::now();

        Ok(())
    }

    fn show_input_frame(&mut self) {
        if let Some(AdderSource::Framed(source)) = &mut self.source {
            // Check if source is the Framed enum variant

            let image_mat = source.get_input().unwrap();
            let color = image_mat.shape()[2] == 3;
            let width = image_mat.shape()[1];
            let height = image_mat.shape()[0];

            let image = prep_epaint_image(image_mat, color, width, height).unwrap();

            self.input_image_handle.set(image, Default::default());
        }
    }

    fn show_display_frame(&mut self) {
        let image_mat = &self
            .source
            .as_ref()
            .unwrap()
            .get_video_ref()
            .display_frame_features;
        let color = image_mat.shape()[2] == 3;
        let width = image_mat.shape()[1];
        let height = image_mat.shape()[0];

        let image = prep_epaint_image(image_mat, color, width, height).unwrap();

        self.adder_image_handle.set(image, Default::default());
    }

    fn state_update(
        &mut self,
        transcoder_state: TranscoderState,
        force_new: bool,
    ) -> Result<(), AdderTranscoderError> {
        if force_new || transcoder_state.core_params != self.transcoder_state.core_params {
            eprintln!("Create new transcoder");
            let res = self.core_state_update(transcoder_state);
            if res.is_ok() {
                // Send a message with the plane size of the video
                let plane = self
                    .source
                    .as_ref()
                    .unwrap()
                    .get_video_ref()
                    .state
                    .plane
                    .clone();
                match self
                    .msg_tx
                    .try_send(TranscoderInfoMsg::Plane((plane, force_new)))
                {
                    Ok(_) => {}
                    Err(TrySendError::Full(..)) => {
                        eprintln!("Metrics channel full");
                    }
                    Err(e) => {
                        panic!("todo");
                    }
                };
            }
            return res;
        } else if transcoder_state.adaptive_params != self.transcoder_state.adaptive_params {
            eprintln!("Modify existing transcoder");
            self.update_params(transcoder_state);
            return self.adaptive_state_update();
        } else {
            eprintln!("No change in transcoder state");
        }
        self.update_params(transcoder_state);

        Ok(())
    }

    fn quality_metrics(&self) -> Result<(), Box<dyn Error>> {
        if !(self.transcoder_state.info_params.metric_mse
            || self.transcoder_state.info_params.metric_psnr
            || self.transcoder_state.info_params.metric_ssim)
        {
            return Ok(());
        }
        if let Some(AdderSource::Framed(source)) = &self.source {
            let input = source.get_input().unwrap();
            let output = &source.get_video_ref().state.running_intensities;

            #[rustfmt::skip]
                let metrics = calculate_quality_metrics(
                input,
                output,
                QualityMetrics {
                    mse: if self.transcoder_state.info_params.metric_mse { Some(0.0) } else { None },
                    psnr: if self.transcoder_state.info_params.metric_psnr { Some(0.0) } else { None },
                    ssim: if self.transcoder_state.info_params.metric_ssim { Some(0.0) } else { None },
                })?;

            match self
                .msg_tx
                .try_send(TranscoderInfoMsg::QualityMetrics(metrics))
            {
                Ok(_) => {}
                Err(TrySendError::Full(..)) => {
                    eprintln!("Metrics channel full");
                }
                Err(e) => {
                    return Err(Box::new(e));
                }
            };
        }

        Ok(())
    }

    /// Called both when creating a new transcoder source and when an adaptive parameter has
    /// changed. Sets the adaptive parameters for the source. Sets all the parameters (instead of
    /// only the changed ones) because it's much easier to read and it's still fast.
    fn adaptive_state_update(&mut self) -> Result<(), AdderTranscoderError> {
        let source = self.source.as_mut().ok_or(Uninitialized)?;

        let params = &self.transcoder_state.adaptive_params;
        source.get_video_mut().instantaneous_view_mode = params.view_mode_radio_state;
        source.get_video_mut().update_detect_features(
            params.detect_features,
            params.show_features,
            params.feature_rate_adjustment,
            params.feature_cluster,
        );
        let quality_parameters = params.encoder_options.crf.get_parameters();
        source.get_video_mut().update_quality_manual(
            quality_parameters.c_thresh_baseline,
            quality_parameters.c_thresh_max,
            self.transcoder_state.core_params.delta_t_max_mult,
            quality_parameters.c_increase_velocity,
            quality_parameters.feature_c_radius as f32,
        );

        Ok(())
    }

    fn core_state_update(
        &mut self,
        transcoder_state: TranscoderState,
    ) -> Result<(), AdderTranscoderError> {
        self.total_events = 0;
        match &transcoder_state.core_params.input_path_buf_0 {
            None => Err(NoFileSelected),
            Some(input_path_buf) => match input_path_buf.extension() {
                None => Err(InvalidFileType),
                Some(ext) => match ext.to_ascii_lowercase().to_str().unwrap() {
                    "mp4" | "mkv" | "avi" | "mov" => {
                        // Framed video
                        self.create_framed(transcoder_state)
                    }
                    // "aedat4" | "sock" => {
                    //     // Davis video
                    // }
                    // "dat" => {
                    //     // Prophesee video
                    // }
                    _ => Err(InvalidFileType),
                },
            },
        }
    }

    fn update_params(&mut self, transcoder_state: TranscoderState) {
        self.transcoder_state = transcoder_state;
    }

    fn create_framed(
        &mut self,
        transcoder_state: TranscoderState,
    ) -> Result<(), AdderTranscoderError> {
        let mut current_frame = 0;
        // If we already have an adder_transcoder, get the current frame
        if let Some(AdderSource::Framed(source)) = &mut self.source {
            if transcoder_state.core_params.input_path_buf_0
                == self.transcoder_state.core_params.input_path_buf_0
                && transcoder_state.core_params.output_path.is_none()
                && self.transcoder_state.core_params.output_path.is_none()
            {
                current_frame =
                    source.get_video_ref().state.in_interval_count + source.frame_idx_start;
            }
            source.get_video_mut().end_write_stream()?;
        }

        self.update_params(transcoder_state);

        let core_params = &self.transcoder_state.core_params;
        let adaptive_params = &self.transcoder_state.adaptive_params;

        let mut framed = Framed::new(
            core_params.input_path_buf_0.clone().unwrap(),
            core_params.color,
            core_params.scale,
        )?
        .crf(
            adaptive_params
                .encoder_options
                .crf
                .get_quality()
                .unwrap_or(DEFAULT_CRF_QUALITY),
        )
        .frame_start(current_frame)?
        .chunk_rows(1)
        .auto_time_parameters(
            core_params.delta_t_ref as u32,
            core_params.delta_t_max_mult * core_params.delta_t_ref as u32,
            Some(core_params.time_mode),
        )?;

        // TODO: Change the builder to take in a pathbuf directly, not a string,
        // and to handle the error checking in the associated function
        match &core_params.output_path {
            None => {}
            Some(output_path) => {
                let out_path = output_path.to_str().unwrap();
                let writer = BufWriter::new(File::create(out_path)?);

                framed = *framed.write_out(
                    FramedU8,
                    core_params.time_mode,
                    core_params.integration_mode_radio_state,
                    Some(core_params.adu_interval as usize),
                    core_params.encoder_type,
                    adaptive_params.encoder_options,
                    writer,
                )?;
            }
        };

        self.source = Some(AdderSource::Framed(framed));

        self.adaptive_state_update()?;
        self.last_consume_time = std::time::Instant::now();

        eprintln!("Framed source created!");
        Ok(())
    }
}<|MERGE_RESOLUTION|>--- conflicted
+++ resolved
@@ -103,7 +103,6 @@
         }
     }
 
-<<<<<<< HEAD
     /// The unbounded loop. Continually processes messages or consumes the source
     pub(crate) fn run(&mut self) {
         loop {
@@ -111,66 +110,6 @@
                 Ok(msg) => match msg {
                     TranscoderStateMsg::Terminate => {
                         eprintln!("Resetting video");
-=======
-                        let filename_1 = _input_path_buf_1.as_ref().map(|_input_path_buf_1| {
-                            _input_path_buf_1
-                                .file_name()
-                                .expect("File must exist")
-                                .to_str()
-                                .expect("Bad filename")
-                                .to_string()
-                        });
-
-                        let reconstructor = rt.block_on(Reconstructor::new(
-                            dir + "/",
-                            filename_0,
-                            filename_1.unwrap_or("".to_string()),
-                            mode.to_string(), // TODO
-                            0.15,
-                            ui_state.optimize_c,
-                            ui_state.optimize_c_frequency,
-                            false,
-                            false,
-                            false,
-                            ui_state.davis_output_fps,
-                            deblur_only,
-                            events_only,
-                            1000.0, // Target latency (not used)
-                            simulate_latency,
-                        ))?;
-
-                        let output_string = output_path_opt
-                            .map(|output_path| output_path.to_str().expect("Bad path").to_string());
-
-                        let mut davis_source: Davis<BufWriter<File>> =
-                            Davis::new(reconstructor, rt, ui_state.davis_mode_radio_state)?
-                                .optimize_adder_controller(false) // TODO
-                                .mode(ui_state.davis_mode_radio_state)
-                                .crf(
-                                    ui_state
-                                        .encoder_options
-                                        .crf
-                                        .get_quality()
-                                        .unwrap_or(DEFAULT_CRF_QUALITY),
-                                )
-                                .time_parameters(
-                                    20000000_u32,
-                                    (1_000_000.0 / ui_state.davis_output_fps)
-                                        as adder_codec_rs::adder_codec_core::DeltaT,
-                                    20000000_u32,
-                                    Some(ui_state.time_mode),
-                                )?;
-
-                        // Override time parameters if we're in framed mode
-                        if ui_state.davis_mode_radio_state == TranscoderMode::Framed {
-                            davis_source = davis_source.time_parameters(
-                                (255.0 * ui_state.davis_output_fps) as u32,
-                                255,
-                                255 * ui_state.delta_t_max_mult,
-                                Some(ui_state.time_mode),
-                            )?;
-                        }
->>>>>>> 38f5da55
 
                         if let Some(source) = &mut self.source {
                             // Get the current source and close the writer
@@ -188,10 +127,127 @@
                         self.input_image_handle
                             .set(ColorImage::default(), Default::default());
                     }
+
                     TranscoderStateMsg::Set { transcoder_state } => {
                         eprintln!("Received transcoder state");
                         let result = self.state_update(transcoder_state, false);
                         self.handle_error(result);
+
+                        // #[cfg(feature = "open-cv")]
+                        // Some(ext) if ext == "aedat4" || ext == "sock" => {
+                        //     let events_only = match &ui_state.davis_mode_radio_state {
+                        //         TranscoderMode::Framed => false,
+                        //         TranscoderMode::RawDavis => false,
+                        //         TranscoderMode::RawDvs => true,
+                        //     };
+                        //     let deblur_only = match &ui_state.davis_mode_radio_state {
+                        //         TranscoderMode::Framed => false,
+                        //         TranscoderMode::RawDavis => true,
+                        //         TranscoderMode::RawDvs => true,
+                        //     };
+                        //
+                        //     let rt = tokio::runtime::Builder::new_multi_thread()
+                        //         .worker_threads(ui_state.thread_count)
+                        //         .enable_time()
+                        //         .build()?;
+                        //     let dir = input_path_buf
+                        //         .parent()
+                        //         .expect("File must be in some directory")
+                        //         .to_str()
+                        //         .expect("Bad path")
+                        //         .to_string();
+                        //     let filename_0 = input_path_buf
+                        //         .file_name()
+                        //         .expect("File must exist")
+                        //         .to_str()
+                        //         .expect("Bad filename")
+                        //         .to_string();
+                        //
+                        //     let mut mode = "file";
+                        //     let mut simulate_latency = true;
+                        //     if ext == "sock" {
+                        //         mode = "socket";
+                        //         simulate_latency = false;
+                        //     }
+                        //
+                        //     let filename_1 = _input_path_buf_1.as_ref().map(|_input_path_buf_1| {
+                        //         _input_path_buf_1
+                        //             .file_name()
+                        //             .expect("File must exist")
+                        //             .to_str()
+                        //             .expect("Bad filename")
+                        //             .to_string()
+                        //     });
+                        //
+                        //     let reconstructor = rt.block_on(Reconstructor::new(
+                        //         dir + "/",
+                        //         filename_0,
+                        //         filename_1.unwrap_or("".to_string()),
+                        //         mode.to_string(), // TODO
+                        //         0.15,
+                        //         ui_state.optimize_c,
+                        //         ui_state.optimize_c_frequency,
+                        //         false,
+                        //         false,
+                        //         false,
+                        //         ui_state.davis_output_fps,
+                        //         deblur_only,
+                        //         events_only,
+                        //         1000.0, // Target latency (not used)
+                        //         simulate_latency,
+                        //     ))?;
+                        //
+                        //     let output_string = output_path_opt
+                        //         .map(|output_path| output_path.to_str().expect("Bad path").to_string());
+                        //
+                        //     let mut davis_source: Davis<BufWriter<File>> =
+                        //         Davis::new(reconstructor, rt, ui_state.davis_mode_radio_state)?
+                        //             .optimize_adder_controller(false) // TODO
+                        //             .mode(ui_state.davis_mode_radio_state)
+                        //             .crf(
+                        //                 ui_state
+                        //                     .encoder_options
+                        //                     .crf
+                        //                     .get_quality()
+                        //                     .unwrap_or(DEFAULT_CRF_QUALITY),
+                        //             )
+                        //             .time_parameters(
+                        //                 20000000_u32,
+                        //                 (1_000_000.0 / ui_state.davis_output_fps)
+                        //                     as adder_codec_rs::adder_codec_core::DeltaT,
+                        //                 20000000_u32,
+                        //                 Some(ui_state.time_mode),
+                        //             )?;
+                        //
+                        //     // Override time parameters if we're in framed mode
+                        //     if ui_state.davis_mode_radio_state == TranscoderMode::Framed {
+                        //         davis_source = davis_source.time_parameters(
+                        //             (255.0 * ui_state.davis_output_fps) as u32,
+                        //             255,
+                        //             255 * ui_state.delta_t_max_mult,
+                        //             Some(ui_state.time_mode),
+                        //         )?;
+                        //     }
+                        //
+                        //     if let Some(output_string) = output_string {
+                        //         let writer = BufWriter::new(File::create(output_string)?);
+                        //         davis_source = *davis_source.write_out(
+                        //             DavisU8,
+                        //             ui_state.time_mode,
+                        //             ui_state.integration_mode_radio_state,
+                        //             Some(ui_state.delta_t_max_mult as usize),
+                        //             ui_state.encoder_type,
+                        //             ui_state.encoder_options,
+                        //             writer,
+                        //         )?;
+                        //     }
+                        //
+                        //     Ok(AdderTranscoder {
+                        //         framed_source: None,
+                        //         davis_source: Some(davis_source),
+                        //         prophesee_source: None,
+                        //         live_image: Default::default(),
+                        //     })
                     }
                 },
                 Err(_) => {
