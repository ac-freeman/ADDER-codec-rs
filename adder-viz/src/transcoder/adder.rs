--- conflicted
+++ resolved
@@ -87,11 +87,7 @@
                                 framed = *framed.write_out(
                                     FramedU8,
                                     ui_state.time_mode,
-<<<<<<< HEAD
                                     ui_state.encoder_options,
-=======
-                                    ui_state.encoder_type,
->>>>>>> 3cb6cb37
                                     writer,
                                 )?;
                                 //     .output_events_filename(match output_path.to_str() {
@@ -206,19 +202,11 @@
                         }
 
                         if let Some(output_string) = output_string {
-<<<<<<< HEAD
                             let writer = BufWriter::new(File::create(&output_string)?);
                             davis_source = *davis_source.write_out(
                                 DavisU8,
                                 ui_state.time_mode,
                                 ui_state.encoder_options,
-=======
-                            let writer = BufWriter::new(File::create(output_string)?);
-                            davis_source = *davis_source.write_out(
-                                DavisU8,
-                                ui_state.time_mode,
-                                ui_state.encoder_type,
->>>>>>> 3cb6cb37
                                 writer,
                             )?;
                         }
